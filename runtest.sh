#!/usr/bin/env bash 
set -e

# output formatting
separator=""
blue=""
green=""
red=""
noColor=""

if [[ -t 1 ]] # stdout is a terminal
then
    separator=$'--------------------------------------------------------------------------------\n'
    blue="$(tput bold; tput setaf 4)"
    green="$(tput bold; tput setaf 2)"
    red="$(tput bold; tput setaf 1)"
    noColor="$(tput sgr0)"
fi

<<<<<<< HEAD
function print_style_fail_msg() { 
    echo "${red}Check failed!${noColor}" 
    echo "Please run ${green}./runtest.sh${noColor} to check errors and fix them." 
} 

set +e
folders_to_check_license="nvflare test"

grep -r --include "*.py" -L "\(# Copyright (c) \(2021\|2021-2022\|2022\), NVIDIA CORPORATION.  All rights reserved.\)\|\(This file is released into the public domain.\)" ${folders_to_check_license} > no_license.lst
if [ -s no_license.lst ]; then
    # The file is not-empty.
    cat no_license.lst
    echo "License text not found on the above files."
    echo "Please fix them."
    rm -f no_license.lst
    exit 1
else
    echo "All Python files in folder (${folders_to_check_license}) have license header"
    rm -f no_license.lst
=======
WORK_DIR="$( cd -P "$( dirname "${BASH_SOURCE[0]}" )" && pwd )"
NUM_PARALLEL=1

target="${@: -1}"
if [[ "${target}" == -* ]] ;then
    target=""
>>>>>>> 14a908a2
fi


function install_deps {
    if [[ ! -f /tmp/.flare_deps_installed ]]; then
      echo "pip installing development dependencies"
      python3 -m pip install -r requirements-dev.txt
      echo "dependencies installed" > /tmp/.flare_deps_installed
    fi;
}

function clean {
    echo "remove flare_deps_installed flag"
    if [[ -f /tmp/.flare_deps_installed ]]; then
       rm -r /tmp/.flare_deps_installed
    fi;

    echo "remove coverage history"
    python3 -m coverage erase

    echo "uninstalling nvflare development files..."
    python3 setup.py develop --user --uninstall

    echo "removing temporary files in ${WORK_DIR}"

    find ${WORK_DIR}/nvflare -type d -name "__pycache__" -exec rm -r "{}" \;
    find ${WORK_DIR}/nvflare -type f -name "*.py[co]" -exec rm -r "{}" \;

    find ${WORK_DIR} -depth -maxdepth 1 -type d -name ".eggs" -exec rm -r "{}" \;
    find ${WORK_DIR} -depth -maxdepth 1 -type d -name "nvflare.egg-info" -exec rm -r "{}" \;
    find ${WORK_DIR} -depth -maxdepth 1 -type d -name "build" -exec rm -r "{}" \;
    find ${WORK_DIR} -depth -maxdepth 1 -type d -name "dist" -exec rm -r "{}" \;
    find ${WORK_DIR} -depth -maxdepth 1 -type d -name ".mypy_cache" -exec rm -r "{}" \;
    find ${WORK_DIR} -depth -maxdepth 1 -type d -name ".pytype" -exec rm -r "{}" \;
    find ${WORK_DIR} -depth -maxdepth 1 -type d -name ".coverage" -exec rm -r "{}" \;
    find ${WORK_DIR} -depth -maxdepth 1 -type f -name ".coverage.*" -exec rm -r "{}" \;
    find ${WORK_DIR} -depth -maxdepth 1 -type d -name "__pycache__" -exec rm -r "{}" \;
}

function torch_validate {
    echo "validate torch installation"
    python3 -c 'import torch; print(torch.__version__); print(torch.rand(5,3))'
}

function print_error_msg() {
    echo "${red}Error: $1.${noColor}"
    echo ""
}

function print_style_fail_msg() {
    echo "${red}Check failed!${noColor}"
    echo "Please run auto style fixes: ${green}./runtests.sh -f {noColor}"
}
function report_status() {
    status="$1"
    if [ ${status} -ne 0 ]
    then
       print_style_fail_msg
       exit ${status}
    else
       echo "${green}passed!${noColor}"
    fi
}

function is_pip_installed() {
  echo "check target installed by pip"
	return $(python3 -c "import sys, pkgutil; sys.exit(0 if pkgutil.find_loader(sys.argv[1]) else 1)" $1)
}

function dry_run() {
    echo "${separator}${blue}dryrun${noColor}"
    echo "    " "$1"
}

function check_license() {
  folders_to_check_license="nvflare tests"
  grep -r --include "*.py" --exclude-dir "*protos*" -L "\(# Copyright (c) \(2021\|2021-2022\|2022\), NVIDIA CORPORATION.  All rights reserved.\)\|\(This file is released into the public domain.\)" ${folders_to_check_license} > no_license.lst
  if [ -s no_license.lst ]; then
      # The file is not-empty.
      cat no_license.lst
      echo "License text not found on the above files."
      echo "Please fix them."
      rm -f no_license.lst
      exit 1
  else
      echo "All Python files in folder (${folders_to_check_license}) have license header"
      rm -f no_license.lst
  fi
}
function flake8_check() {
    #python3 -m flake8 nvflare
    echo "${separator}${blue}flake8${noColor}"
    python3 -m flake8 --version
    python3 -m flake8 "$1" --count --statistics
    report_status "$?"
}
function black_check() {
  echo "${separator}${blue}black-check${noColor}"
  python3 -m black --check "$1"
  report_status "$?"
  echo "Done with black code style checks"
}

function black_fix() {
  echo "${separator}${blue}black-fix${noColor}"
  python3 -m black "$1"
}

function isort_check() {
  echo "${separator}${blue}isort-check${noColor}"
  python3 -m isort --check "$1"
  report_status "$?"
}

function isort_fix() {
  echo "${separator}${blue}isort-fix${noColor}"
  python3 -m isort "$1"
}

# wait for approval
#function pylint_check() {
#        echo "${separator}${blue}pylint${noColor}"
#        python3 -m pylint --version
#        ignore_codes="E1101,E1102,E0601,E1130,E1123,E0102,E1120,E1137,E1136"
#        python3 -m pylint "$1" -E --disable=$ignore_codes -j $NUM_PARALLEL
#        report_status "$?"
#}

function pytype_check() {
    echo "${separator}${blue}pytype${noColor}"
    pytype_ver=$(python3 -m pytype --version)
    if [[ "$OSTYPE" == "darwin"* && "$pytype_ver" == "2021."* ]]; then
        echo "${red}pytype not working on macOS 2021 (https://github.com/google/pytype/issues/661). Please upgrade to 2022*.${noColor}"
        exit 1
    else
        python3 -m pytype --version
        python3 -m pytype -j ${NUM_PARALLEL} --python-version="$(python3 -c "import sys; print(f'{sys.version_info.major}.{sys.version_info.minor}')")" "$1"
        report_status "$?"
    fi
}

function mypy_check() {
    echo "${separator}${blue}mypy${noColor}"
    python3 -m mypy --version
    python3 -m mypy "$1"
    report_status "$?"
}

function check_style_type_import() {
  check_target="$1"
  # remove pylint for now
  # pylint_check  $check_target
  black_check   $check_target
  isort_check   $check_target
  flake8_check  $check_target
  # pytype causing check fails, comment for now
  # pytype_check  $check_target

  # gives a lot false alarm, comment out for now
  # mypy_check    $check_target
}

function fix_style_import() {
  fix_target="$1"
  black_fix "${fix_target}"
  isort_fix "${fix_target}"
}

################################################################################
export PYTHONPATH=${WORK_DIR}:$PYTHONPATH && echo "PYTHONPATH is ${PYTHONPATH}"

function help() {
    echo "Add description of the script functions here."
    echo
    echo "Syntax: runtests.sh  [-h|--help]
                               [-l|--check-license]
                               [-s|--check-format]
                               [-f|--fix-format]
                               [-u|--unit-tests]
                               [-r|--test-report]
                               [-c|--coverage]
                               <target> "
    echo "<target> : target directories or files used for unit tests, or license check or format checks etc. "
    echo " "
    echo "options:"
    echo ""
    echo "    -h | --help                   : display usage help"
    echo "    -l | --check-license          : check copy license"
    echo "    -s | --check-format           : check code styles, formatting, typing, import"
    echo "    -f | --fix-format             : auto fix style formats, import"
    echo "    -u | --unit-tests             : unit tests"
    echo "    -r | --test-report            : used with -u command, turn on unit test report flag. It has no effect without -u "
    echo "    -c | --coverage               : used with -u command, turn on coverage flag,  It has no effect without -u "
    echo "    -d | --dry-run                : set dry run flag, print out command"
    echo "         --clean                  : clean py and other artifacts generated, clean flag to allow re-install dependencies"
#   echo "    -i | --integration-tests      : integration tests"
    exit 1
}

coverage_report=false
unit_test_report=false
dry_run_flag=false
flare_deps_installed=false
if [[ -f /tmp/.flare_deps_installed ]]; then
  flare_deps_installed=true
fi


# parse arguments
cmd=""

while [[ $# -gt 0 ]]
do
    key="$1"
    case $key in
        -h|--help)
          help
          exit
        ;;

       -l|--check-license)
          cmd="check_license"
        ;;

       -s |--check-format) # check format and styles
          cmd="check_style_type_import"
          if [[ -z $target ]]; then
            target="nvflare tests"
          fi
        ;;

      -f |--fix-format)
          if [ ! -z "${target}" ]; then
            cmd="fix_style_import ${target}"
          else
            cmd="fix_style_import nvflare && fix_style_import tests"
          fi
        ;;
      -c|--coverage)
          coverage_report=true
        ;;

      -r|--test-report)
          echo "set unit test flag"
          unit_test_report=true
        ;;

      -u |--unit*)
        cmd_prefix="torch_validate; python3 -m pytest --numprocesses=auto "

        echo "coverage_report=" ${coverage_report}
        if [ "${coverage_report}" == true ]; then
          cmd_prefix="${cmd_prefix} --cov=${target} --cov-report html:cov_html"
        fi

        if [ "${unit_test_report}" == true ]; then
          cmd_prefix="${cmd_prefix} --junitxml=unit_test.xml "
        fi
        cmd="$cmd_prefix"

        if [[ -z $target ]]; then
            target="tests/unit_test"
        fi

        ;;

       --clean)
         cmd="clean"
         ;;
       -d|--dry-run)
        dry_run_flag=true
        ;;

       -*)
          help
          exit
        ;;

    esac
    shift
done

if [[ -z $cmd ]]; then
   cmd="check_license -l;
        check_style_type_import nvflare tests;
        fix_style_import nvflare;
        fix_style_import tests ;
        python3 -m pytest --numprocesses=auto --cov=nvflare --cov-report html:cov_html --junitxml=unit_test.xml tests/unit_test;
       "
else
   cmd="$cmd $target"
fi

echo "running command: "
echo "                  install_deps "
echo "                 " "$cmd"
echo "                 "
if [[ $dry_run_flag = "true" ]]; then
    dry_run "$cmd"
else
    install_deps
    eval "$cmd"
fi
echo "Done"<|MERGE_RESOLUTION|>--- conflicted
+++ resolved
@@ -17,34 +17,12 @@
     noColor="$(tput sgr0)"
 fi
 
-<<<<<<< HEAD
-function print_style_fail_msg() { 
-    echo "${red}Check failed!${noColor}" 
-    echo "Please run ${green}./runtest.sh${noColor} to check errors and fix them." 
-} 
-
-set +e
-folders_to_check_license="nvflare test"
-
-grep -r --include "*.py" -L "\(# Copyright (c) \(2021\|2021-2022\|2022\), NVIDIA CORPORATION.  All rights reserved.\)\|\(This file is released into the public domain.\)" ${folders_to_check_license} > no_license.lst
-if [ -s no_license.lst ]; then
-    # The file is not-empty.
-    cat no_license.lst
-    echo "License text not found on the above files."
-    echo "Please fix them."
-    rm -f no_license.lst
-    exit 1
-else
-    echo "All Python files in folder (${folders_to_check_license}) have license header"
-    rm -f no_license.lst
-=======
 WORK_DIR="$( cd -P "$( dirname "${BASH_SOURCE[0]}" )" && pwd )"
 NUM_PARALLEL=1
 
 target="${@: -1}"
 if [[ "${target}" == -* ]] ;then
     target=""
->>>>>>> 14a908a2
 fi
 
 
