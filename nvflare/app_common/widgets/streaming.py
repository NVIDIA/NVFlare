# Copyright (c) 2021-2022, NVIDIA CORPORATION.  All rights reserved.
#
# Licensed under the Apache License, Version 2.0 (the "License");
# you may not use this file except in compliance with the License.
# You may obtain a copy of the License at
#
#     http://www.apache.org/licenses/LICENSE-2.0
#
# Unless required by applicable law or agreed to in writing, software
# distributed under the License is distributed on an "AS IS" BASIS,
# WITHOUT WARRANTIES OR CONDITIONS OF ANY KIND, either express or implied.
# See the License for the specific language governing permissions and
# limitations under the License.
from abc import ABC, abstractmethod
from threading import Lock
from typing import List, Optional

from nvflare.apis.analytix import AnalyticsData, AnalyticsDataType
from nvflare.apis.dxo import DXO
from nvflare.apis.event_type import EventType
from nvflare.apis.fl_component import FLComponent
from nvflare.apis.fl_constant import EventScope, FLContextKey, ReservedKey
from nvflare.apis.fl_context import FLContext
from nvflare.apis.shareable import Shareable
from nvflare.app_common.app_event_type import AppEventType
from nvflare.widgets.widget import Widget


def send_analytic_dxo(
    comp: FLComponent, dxo: DXO, fl_ctx: FLContext, event_type: str = AppEventType.ANALYTIC_EVENT_TYPE
):
    """Sends analytic dxo.

    Args:
        comp (FLComponent): An FLComponent.
        dxo (DXO): analytic data in dxo.
        fl_ctx (FLContext): fl context info.
        event_type (str): Event type.

    """
    if not isinstance(comp, FLComponent):
        raise TypeError(f"expect comp to be an instance of FLComponent, but got {type(comp)}")
    if not isinstance(dxo, DXO):
        raise TypeError(f"expect dxo to be an instance of DXO, but got {type(dxo)}")
    if not isinstance(fl_ctx, FLContext):
        raise TypeError(f"expect fl_ctx to be an instance of FLContext, but got {type(fl_ctx)}")

    fl_ctx.set_prop(key=FLContextKey.EVENT_DATA, value=dxo.to_shareable(), private=True, sticky=False)
    comp.fire_event(event_type=event_type, fl_ctx=fl_ctx)


def create_analytic_dxo(tag: str, value, data_type: AnalyticsDataType, **kwargs) -> DXO:
    """Creates the analytic DXO.

    Args:
        tag (str): the tag associated with this value.
        value: the analytic data.
        data_type (AnalyticsDataType): analytic data type.
        kwargs: additional arguments to be passed into the receiver side's function.

    Returns:
        A DXO object that contains the analytic data.

    """
    data = AnalyticsData(tag=tag, value=value, data_type=data_type, kwargs=kwargs)
    dxo = data.to_dxo()
    return dxo


<<<<<<< HEAD
def write_scalar(tag: str, scalar: float, **kwargs) -> DXO:
    """Writes a scalar.

    Args:
        tag (str): the tag associated with this value.
        scalar (float): a scalar to write.

    """
    return _write(tag, scalar, data_type=AnalyticsDataType.SCALAR, kwargs=kwargs)


def write_scalars(tag: str, tag_scalar_dict: dict, **kwargs) -> DXO:
    """Writes scalars.

    Args:
        tag (str): the tag associated with this dict.
        tag_scalar_dict (dict): A dictionary that contains tag and scalars to write.

    """
    return _write(tag, tag_scalar_dict, data_type=AnalyticsDataType.SCALARS, kwargs=kwargs)


def write_image(tag: str, image, **kwargs) -> DXO:
    """Writes an image.

    Args:
        tag (str): the tag associated with this value.
        image: the image to write.

    """
    return _write(tag, image, data_type=AnalyticsDataType.IMAGE, kwargs=kwargs)


def write_text(tag: str, text: str, **kwargs) -> DXO:
    """Writes text.

    Args:
        tag (str): the tag associated with this value.
        text (str): the text to write.

    """
    return _write(tag, text, data_type=AnalyticsDataType.TEXT, kwargs=kwargs)


=======
>>>>>>> 458474ef
class AnalyticsSender(Widget):
    def __init__(self):
        """Sends analytics data.

<<<<<<< HEAD
        This class implements some common methods follows signatures from PyTorch SummaryWriter and Python logger.
        It provides a convenient way for LearnerService to use.

=======
        This class implements some common methods follows signatures from PyTorch SummaryWriter.
        It provides a convenient way for Learner to use.
>>>>>>> 458474ef
        """
        super().__init__()
        self.engine = None

    def handle_event(self, event_type: str, fl_ctx: FLContext):
        if event_type == EventType.START_RUN:
            self.engine = fl_ctx.get_engine()

    def _add(
        self,
        tag: str,
        value,
        data_type: AnalyticsDataType,
        global_step: Optional[int] = None,
        kwargs: Optional[dict] = None,
    ):
        kwargs = kwargs if kwargs else {}
        if global_step:
            if not isinstance(global_step, int):
                raise TypeError(f"Expect global step to be an instance of int, but got {type(global_step)}")
            kwargs["global_step"] = global_step
        dxo = create_analytic_dxo(tag=tag, value=value, data_type=data_type, **kwargs)
        with self.engine.new_context() as fl_ctx:
            send_analytic_dxo(self, dxo=dxo, fl_ctx=fl_ctx)

    def add_scalar(self, tag: str, scalar: float, global_step: Optional[int] = None, **kwargs):
        """Sends a scalar.

        Args:
            tag (str): Data identifier.
            scalar (float): Value to send.
            global_step (optional, int): Global step value.
            **kwargs: Additional arguments to pass to the receiver side.

        """
        self._add(tag=tag, value=scalar, data_type=AnalyticsDataType.SCALAR, global_step=global_step, kwargs=kwargs)

    def add_scalars(self, tag: str, scalars: dict, global_step: Optional[int] = None, **kwargs):
        """Sends scalars.

        Args:
            tag (str): The parent name for the tags.
            scalars (dict): Key-value pair storing the tag and corresponding values.
            global_step (optional, int): Global step value.
            **kwargs: Additional arguments to pass to the receiver side.

        """
        self._add(tag=tag, value=scalars, data_type=AnalyticsDataType.SCALARS, global_step=global_step, kwargs=kwargs)

    def add_text(self, tag: str, text: str, global_step: Optional[int] = None, **kwargs):
        """Sends a text.

        Args:
            tag (str): Data identifier.
            text (str): String to send.
            global_step (optional, int): Global step value.
            **kwargs: Additional arguments to pass to the receiver side.

        """
        self._add(tag=tag, value=text, data_type=AnalyticsDataType.TEXT, global_step=global_step, kwargs=kwargs)

    def add_image(self, tag: str, image, global_step: Optional[int] = None, **kwargs):
        """Sends an image.

        Args:
            tag (str): Data identifier.
            image: Image to send.
            global_step (optional, int): Global step value.
            **kwargs: Additional arguments to pass to the receiver side.

        """
        self._add(tag=tag, value=image, data_type=AnalyticsDataType.IMAGE, global_step=global_step, kwargs=kwargs)

    def flush(self):
        """Flushes out the message.

<<<<<<< HEAD
        Args:
            tag (LogMessageTag): A tag that contains the level of the log message.
            msg (str): Message to log.
            event_type (str): Event type that associated with this message.
            *args: From python logger api, args is used to format strings.
            **kwargs: Additional arguments to be passed into the log function.

=======
        This is doing nothing, it is defined for mimic the PyTorch SummaryWriter behavior.
>>>>>>> 458474ef
        """
        pass

    def close(self):
        """Close resources."""
        if self.engine:
            self.engine = None


class AnalyticsReceiver(Widget, ABC):
    def __init__(self, events: Optional[List[str]] = None):
        """Receives analytic data.

        Args:
            events (optional, List[str]): A list of event that this receiver will handle.

        """
        super().__init__()
        if events is None:
            events = [AppEventType.ANALYTIC_EVENT_TYPE, f"fed.{AppEventType.ANALYTIC_EVENT_TYPE}"]
        self.events = events
        self._save_lock = Lock()
        self._end = False

    @abstractmethod
    def initialize(self, fl_ctx: FLContext):
        """Initializes the receiver.

        Args:
            fl_ctx (FLContext): fl context.

        """
        pass

    @abstractmethod
    def save(self, fl_ctx: FLContext, shareable: Shareable, record_origin: str):
        """Saves the received data.

        Args:
            fl_ctx (FLContext): fl context.
            shareable (Shareable): the received message.
            record_origin (str): the sender of this message / record.

        """
        pass

    @abstractmethod
    def finalize(self, fl_ctx: FLContext):
        """Finalizes the receiver.

        Args:
            fl_ctx (FLContext): fl context.
        """
        pass

    def handle_event(self, event_type: str, fl_ctx: FLContext):
        if event_type == EventType.START_RUN:
            self.initialize(fl_ctx)
        elif event_type in self.events:
            if self._end:
                self.log_debug(fl_ctx, f"Already received end run event, drop event {event_type}.", fire_event=False)
                return
            data = fl_ctx.get_prop(FLContextKey.EVENT_DATA, None)
            if data is None:
                self.log_error(fl_ctx, "Missing event data.", fire_event=False)
                return
            if not isinstance(data, Shareable):
                self.log_error(
                    fl_ctx, f"Expect data to be an instance of shareable but get {type(data)}", fire_event=False
                )
                return

            # if fed event use peer name to save
            if fl_ctx.get_prop(FLContextKey.EVENT_SCOPE) == EventScope.FEDERATION:
                record_origin = data.get_peer_prop(ReservedKey.IDENTITY_NAME, None)
            else:
                record_origin = fl_ctx.get_identity_name()

            if record_origin is None:
                self.log_error(fl_ctx, "record_origin can't be None.", fire_event=False)
                return
            with self._save_lock:
                self.save(shareable=data, fl_ctx=fl_ctx, record_origin=record_origin)
        elif event_type == EventType.END_RUN:
            self._end = True
            self.finalize(fl_ctx)<|MERGE_RESOLUTION|>--- conflicted
+++ resolved
@@ -67,65 +67,12 @@
     return dxo
 
 
-<<<<<<< HEAD
-def write_scalar(tag: str, scalar: float, **kwargs) -> DXO:
-    """Writes a scalar.
-
-    Args:
-        tag (str): the tag associated with this value.
-        scalar (float): a scalar to write.
-
-    """
-    return _write(tag, scalar, data_type=AnalyticsDataType.SCALAR, kwargs=kwargs)
-
-
-def write_scalars(tag: str, tag_scalar_dict: dict, **kwargs) -> DXO:
-    """Writes scalars.
-
-    Args:
-        tag (str): the tag associated with this dict.
-        tag_scalar_dict (dict): A dictionary that contains tag and scalars to write.
-
-    """
-    return _write(tag, tag_scalar_dict, data_type=AnalyticsDataType.SCALARS, kwargs=kwargs)
-
-
-def write_image(tag: str, image, **kwargs) -> DXO:
-    """Writes an image.
-
-    Args:
-        tag (str): the tag associated with this value.
-        image: the image to write.
-
-    """
-    return _write(tag, image, data_type=AnalyticsDataType.IMAGE, kwargs=kwargs)
-
-
-def write_text(tag: str, text: str, **kwargs) -> DXO:
-    """Writes text.
-
-    Args:
-        tag (str): the tag associated with this value.
-        text (str): the text to write.
-
-    """
-    return _write(tag, text, data_type=AnalyticsDataType.TEXT, kwargs=kwargs)
-
-
-=======
->>>>>>> 458474ef
 class AnalyticsSender(Widget):
     def __init__(self):
         """Sends analytics data.
 
-<<<<<<< HEAD
-        This class implements some common methods follows signatures from PyTorch SummaryWriter and Python logger.
-        It provides a convenient way for LearnerService to use.
-
-=======
         This class implements some common methods follows signatures from PyTorch SummaryWriter.
         It provides a convenient way for Learner to use.
->>>>>>> 458474ef
         """
         super().__init__()
         self.engine = None
@@ -202,17 +149,7 @@
     def flush(self):
         """Flushes out the message.
 
-<<<<<<< HEAD
-        Args:
-            tag (LogMessageTag): A tag that contains the level of the log message.
-            msg (str): Message to log.
-            event_type (str): Event type that associated with this message.
-            *args: From python logger api, args is used to format strings.
-            **kwargs: Additional arguments to be passed into the log function.
-
-=======
         This is doing nothing, it is defined for mimic the PyTorch SummaryWriter behavior.
->>>>>>> 458474ef
         """
         pass
 
