# Copyright (c) 2022, NVIDIA CORPORATION.  All rights reserved.
#
# Licensed under the Apache License, Version 2.0 (the "License");
# you may not use this file except in compliance with the License.
# You may obtain a copy of the License at
#
#     http://www.apache.org/licenses/LICENSE-2.0
#
# Unless required by applicable law or agreed to in writing, software
# distributed under the License is distributed on an "AS IS" BASIS,
# WITHOUT WARRANTIES OR CONDITIONS OF ANY KIND, either express or implied.
# See the License for the specific language governing permissions and
# limitations under the License.

import numpy as np

from nvflare.apis.dxo import DataKind, MetaKey, from_shareable
from nvflare.apis.event_type import EventType
from nvflare.apis.fl_constant import FLContextKey
from nvflare.apis.fl_context import FLContext
from nvflare.apis.shareable import Shareable
from nvflare.app_common.app_constant import AppConstants
from nvflare.app_common.app_event_type import AppEventType
from nvflare.widgets.widget import Widget


class IntimeModelSelector(Widget):
    def __init__(
        self, weigh_by_local_iter=False, aggregation_weights=None, validation_metric_name=MetaKey.INITIAL_METRICS
    ):
        """Handler to determine if the model is globally best.

        Args:
            weigh_by_local_iter (bool, optional): whether the metrics should be weighted by trainer's iteration number.
            aggregation_weights (dict, optional): a mapping of client name to float for aggregation. Defaults to None.
            validation_metric_name (str, optional): key used to save initial validation metric in the DXO meta properties (defaults to MetaKey.INITIAL_METRICS).
        """
        super().__init__()

        self.val_metric = self.best_val_metric = -np.inf
        self.weigh_by_local_iter = weigh_by_local_iter
        self.validation_metric_name = validation_metric_name
        self.aggregation_weights = aggregation_weights or {}

        self.logger.info(f"model selection weights control: {aggregation_weights}")
        self._reset_stats()

    def handle_event(self, event_type: str, fl_ctx: FLContext):
        if event_type == EventType.START_RUN:
<<<<<<< HEAD
            self._startup(fl_ctx)
=======
            self._startup()
>>>>>>> 9976471c
        elif event_type == AppEventType.ROUND_STARTED:
            self._reset_stats()
        elif event_type == AppEventType.BEFORE_CONTRIBUTION_ACCEPT:
            self._before_accept(fl_ctx)
        elif event_type == AppEventType.BEFORE_AGGREGATION:
            self._before_aggregate(fl_ctx)

    def _startup(self):
        self._reset_stats()

    def _reset_stats(self):
        self.validation_metric_weighted_sum = 0
        self.validation_metric_sum_of_weights = 0

    def _before_accept(self, fl_ctx: FLContext):
        peer_ctx = fl_ctx.get_peer_context()
        shareable: Shareable = peer_ctx.get_prop(FLContextKey.SHAREABLE)
        try:
            dxo = from_shareable(shareable)
        except:
            self.log_exception(fl_ctx, "shareable data is not a valid DXO")
            return False

        if dxo.data_kind not in (DataKind.WEIGHT_DIFF, DataKind.WEIGHTS, DataKind.COLLECTION):
            self.log_debug(fl_ctx, "cannot handle {}".format(dxo.data_kind))
            return False

        if dxo.data is None:
            self.log_debug(fl_ctx, "no data to filter")
            return False

        contribution_round = shareable.get_cookie(AppConstants.CONTRIBUTION_ROUND)
        client_name = peer_ctx.get_identity_name(default="?")

        current_round = fl_ctx.get_prop(AppConstants.CURRENT_ROUND)

        if current_round == 0:
            self.log_debug(fl_ctx, "skipping round 0")
            return False  # There is no aggregated model at round 0

        if contribution_round != current_round:
            self.log_warning(
                fl_ctx,
                f"discarding shareable from {client_name} for round: {contribution_round}. Current round is: {current_round}",
            )
            return False

        validation_metric = dxo.get_meta_prop(self.validation_metric_name)
        if validation_metric is None:
            self.log_debug(fl_ctx, f"validation metric not existing in {client_name}")
            return False
        else:
            self.log_info(fl_ctx, f"validation metric {validation_metric} from client {client_name}")

        if self.weigh_by_local_iter:
            n_iter = dxo.get_meta_prop(MetaKey.NUM_STEPS_CURRENT_ROUND, 1.0)
        else:
            n_iter = 1.0

        aggregation_weights = self.aggregation_weights.get(client_name, 1.0)
        self.log_debug(fl_ctx, f"aggregation weight: {aggregation_weights}")

        weight = n_iter * aggregation_weights
        self.validation_metric_weighted_sum += validation_metric * weight
        self.validation_metric_sum_of_weights += weight
        return True

    def _before_aggregate(self, fl_ctx):
        if self.validation_metric_sum_of_weights == 0:
            self.log_debug(fl_ctx, "nothing accumulated")
            return False
        self.val_metric = self.validation_metric_weighted_sum / self.validation_metric_sum_of_weights
        self.logger.debug(f"weighted validation metric {self.val_metric}")
        if self.val_metric > self.best_val_metric:
            self.best_val_metric = self.val_metric
            current_round = fl_ctx.get_prop(AppConstants.CURRENT_ROUND)
            self.log_info(fl_ctx, f"new best validation metric at round {current_round}: {self.best_val_metric}")

            # Fire event to notify that the current global model is a new best
            self.fire_event(AppEventType.GLOBAL_BEST_MODEL_AVAILABLE, fl_ctx)

        self._reset_stats()
        return True


class IntimeModelSelectionHandler(IntimeModelSelector):
    def __init__(self, *args, **kwargs):
        super().__init__(*args, **kwargs)
        self.logger.warning("'IntimeModelSelectionHandler' was renamed to 'IntimeModelSelector'")<|MERGE_RESOLUTION|>--- conflicted
+++ resolved
@@ -47,11 +47,7 @@
 
     def handle_event(self, event_type: str, fl_ctx: FLContext):
         if event_type == EventType.START_RUN:
-<<<<<<< HEAD
-            self._startup(fl_ctx)
-=======
             self._startup()
->>>>>>> 9976471c
         elif event_type == AppEventType.ROUND_STARTED:
             self._reset_stats()
         elif event_type == AppEventType.BEFORE_CONTRIBUTION_ACCEPT:
