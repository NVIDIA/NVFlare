--- conflicted
+++ resolved
@@ -128,13 +128,9 @@
 
         # If the list of participating clients is not provided, include all clients currently available.
         if not self._participating_clients:
-<<<<<<< HEAD
             engine.sync_clients_from_main_process()
             clients = engine.get_clients()
             self._participating_clients = [c.name for c in clients]
-=======
-            self._participating_clients = [c.name for c in engine.get_clients()]
->>>>>>> 7910aadb
 
         # Create shareable dirs for models and results
         workspace: Workspace = engine.get_workspace()
