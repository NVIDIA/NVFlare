# Copyright (c) 2023, NVIDIA CORPORATION.  All rights reserved.
#
# Licensed under the Apache License, Version 2.0 (the "License");
# you may not use this file except in compliance with the License.
# You may obtain a copy of the License at
#
#     http://www.apache.org/licenses/LICENSE-2.0
#
# Unless required by applicable law or agreed to in writing, software
# distributed under the License is distributed on an "AS IS" BASIS,
# WITHOUT WARRANTIES OR CONDITIONS OF ANY KIND, either express or implied.
# See the License for the specific language governing permissions and
# limitations under the License.

import gc
from abc import ABC, abstractmethod
from typing import Callable, List, Union

from nvflare.apis.client import Client
from nvflare.apis.controller_spec import ClientTask, OperatorMethod, Task, TaskOperatorKey
from nvflare.apis.fl_constant import ReturnCode
from nvflare.apis.fl_context import FLContext
from nvflare.apis.impl.controller import Controller
from nvflare.apis.shareable import Shareable
from nvflare.apis.signal import Signal
from nvflare.app_common.abstract.fl_model import FLModel, ParamsType
from nvflare.app_common.abstract.learnable_persistor import LearnablePersistor
from nvflare.app_common.abstract.model import ModelLearnable, ModelLearnableKey, make_model_learnable
from nvflare.app_common.app_constant import AppConstants
from nvflare.app_common.app_event_type import AppEventType
from nvflare.app_common.utils.fl_component_wrapper import FLComponentWrapper
from nvflare.app_common.utils.fl_model_utils import FLModelUtils
from nvflare.fuel.utils.validation_utils import check_non_negative_int, check_str
from nvflare.security.logging import secure_format_exception


class ModelController(Controller, FLComponentWrapper, ABC):
    def __init__(
        self,
        persistor_id="",
        ignore_result_error: bool = False,
        allow_empty_global_weights: bool = False,
        task_check_period: float = 0.5,
    ):
        """FLModel based controller.

        Args:
            persistor_id (str, optional): ID of the persistor component. Defaults to "persistor".
            ignore_result_error (bool, optional): whether this controller can proceed if client result has errors.
                Defaults to False.
            allow_empty_global_weights (bool, optional): whether to allow empty global weights. Some pipelines can have
                empty global weights at first round, such that clients start training from scratch without any global info.
                Defaults to False.
            task_check_period (float, optional): interval for checking status of tasks. Defaults to 0.5.
        """
        super().__init__(task_check_period=task_check_period)

        # Check arguments
        check_str("persistor_id", persistor_id)
        if not isinstance(task_check_period, (int, float)):
            raise TypeError(f"task_check_period must be an int or float but got {type(task_check_period)}")
        elif task_check_period <= 0:
            raise ValueError("task_check_period must be greater than 0.")
        self._task_check_period = task_check_period
        self._persistor_id = persistor_id
        self._persistor = None

        # config data
        self._ignore_result_error = ignore_result_error
        self._allow_empty_global_weights = allow_empty_global_weights

        # model related
        self._results = []

    def start_controller(self, fl_ctx: FLContext) -> None:
        self.fl_ctx = fl_ctx
        self.info("Initializing ModelController workflow.")

        if self._persistor_id:
            self._persistor = self._engine.get_component(self._persistor_id)
            if not isinstance(self._persistor, LearnablePersistor):
                self.panic(
                    f"Model Persistor {self._persistor_id} must be a LearnablePersistor type object, "
                    f"but got {type(self._persistor)}"
                )
                return

        self.engine = self.fl_ctx.get_engine()
        FLComponentWrapper.initialize(self)

    def _build_shareable(self, data: FLModel = None) -> Shareable:
        data_shareable: Shareable = FLModelUtils.to_shareable(data)
<<<<<<< HEAD

        if not data_shareable.get_header(AppConstants.CURRENT_ROUND):
            data_shareable.set_header(AppConstants.CURRENT_ROUND, self._current_round)
        if not data_shareable.get_header(AppConstants.NUM_ROUNDS):
            data_shareable.set_header(AppConstants.NUM_ROUNDS, self._num_rounds)
        data_shareable.add_cookie(AppConstants.CONTRIBUTION_ROUND, self._current_round)
=======
        data_shareable.add_cookie(
            AppConstants.CONTRIBUTION_ROUND, data_shareable.get_header(AppConstants.CURRENT_ROUND)
        )
>>>>>>> d6827bca

        return data_shareable

    def send_model(
        self,
        task_name: str = AppConstants.TASK_TRAIN,
        data: FLModel = None,
        targets: Union[List[Client], List[str], None] = None,
        timeout: int = 0,
        wait_time_after_min_received: int = 10,
        blocking: bool = True,
        callback: Callable[[FLModel], None] = None,
    ) -> List:
        """Send a task with data to a list of targets.

        Args:
            task_name (str, optional): name of the task. Defaults to "train".
            data (FLModel, optional): FLModel to be sent to clients. If no data is given, send empty FLModel.
            targets (List[str], optional): the list of target client names or None (all clients). Defaults to None.
            timeout (int, optional): time to wait for clients to perform task. Defaults to 0, i.e., never time out.
            wait_time_after_min_received (int, optional): time to wait after
                minimum number of clients responses has been received. Defaults to 10.
            blocking (bool, optional): whether to block to wait for task result. Defaults to True.
            callback (Callable[[FLModel], None], optional): callback when a result is received, only called when blocking=False. Defaults to None.

        Returns:
            List[FLModel] if blocking=True else None
        """

        if not isinstance(task_name, str):
            raise TypeError("task_name must be a string but got {}".format(type(task_name)))
        if data and not isinstance(data, FLModel):
            raise TypeError("data must be a FLModel or None but got {}".format(type(data)))
        check_non_negative_int("timeout", timeout)
        check_non_negative_int("wait_time_after_min_received", wait_time_after_min_received)
        if not blocking and not isinstance(callback, Callable):
            raise TypeError("callback must be defined if blocking is False, but got {}".format(type(callback)))

        if not data:
            self.warning("data is None. Sending empty FLModel.")
            data = FLModel(params_type=ParamsType.FULL, params={})

        task = self._prepare_task(data=data, task_name=task_name, timeout=timeout, callback=callback)

        if targets:
            targets = [client.name if isinstance(client, Client) else client for client in targets]
            min_responses = len(targets)
            self.info(f"Sending task {task_name} to {targets}")
        else:
            min_responses = len(self.engine.get_clients())
            self.info(f"Sending task {task_name} to all clients")

        if blocking:
            self._results = []  # reset results list
            self.broadcast_and_wait(
                task=task,
                targets=targets,
                min_responses=min_responses,
                wait_time_after_min_received=wait_time_after_min_received,
                fl_ctx=self.fl_ctx,
                abort_signal=self.abort_signal,
            )

            if targets is not None:
                if len(self._results) != min_responses:
                    self.warning(
                        f"Number of results ({len(self._results)}) is different from number of targets ({min_responses})."
                    )

            # de-reference the internal results before returning
            results = self._results
            self._results = []
            return results
        else:
            self.broadcast(
                task=task,
                targets=targets,
                min_responses=min_responses,
                wait_time_after_min_received=wait_time_after_min_received,
                fl_ctx=self.fl_ctx,
            )

    def _prepare_task(
        self,
        data: FLModel,
        task_name: str,
        timeout: int,
        callback: Callable,
    ):
        # Create task
        data_shareable = self._build_shareable(data)

        operator = {
            TaskOperatorKey.OP_ID: task_name,
            TaskOperatorKey.METHOD: OperatorMethod.BROADCAST,
            TaskOperatorKey.TIMEOUT: timeout,
        }

        task = Task(
            name=task_name,
            data=data_shareable,
            operator=operator,
            props={AppConstants.TASK_PROP_CALLBACK: callback},
            timeout=timeout,
            before_task_sent_cb=self._prepare_task_data,
            result_received_cb=self._process_result,
        )

        return task

    def _prepare_task_data(self, client_task: ClientTask, fl_ctx: FLContext) -> None:
        fl_ctx.set_prop(AppConstants.TRAIN_SHAREABLE, client_task.task.data, private=True, sticky=False)
        self.event(AppEventType.BEFORE_TRAIN_TASK)

    def _process_result(self, client_task: ClientTask, fl_ctx: FLContext) -> None:
        self.fl_ctx = fl_ctx
        result = client_task.result
        client_name = client_task.client.name

        # Turn result into FLModel
        result_model = FLModelUtils.from_shareable(result)
        result_model.meta["client_name"] = client_name

        self.fl_ctx.set_prop(AppConstants.CURRENT_ROUND, result_model.current_round, private=True, sticky=True)

        self.event(AppEventType.BEFORE_CONTRIBUTION_ACCEPT)
        self._accept_train_result(client_name=client_name, result=result, fl_ctx=fl_ctx)
        self.event(AppEventType.AFTER_CONTRIBUTION_ACCEPT)

        callback = client_task.task.get_prop(AppConstants.TASK_PROP_CALLBACK)
        if callback:
            try:
                callback(result_model)
            except Exception as e:
                self.error(f"Unsuccessful callback {callback} for task {client_task.task.name}")
        else:
            self._results.append(result_model)

            # Cleanup task result
            client_task.result = None

        gc.collect()

    def process_result_of_unknown_task(
        self, client: Client, task_name: str, client_task_id: str, result: Shareable, fl_ctx: FLContext
    ) -> None:
        if task_name == AppConstants.TASK_TRAIN:
            self._accept_train_result(client_name=client.name, result=result, fl_ctx=fl_ctx)
            self.info(f"Result of unknown task {task_name} sent to aggregator.")
        else:
            self.error("Ignoring result from unknown task.")

    def _accept_train_result(self, client_name: str, result: Shareable, fl_ctx: FLContext):
        self.fl_ctx = fl_ctx
        rc = result.get_return_code()

        current_round = result.get_header(AppConstants.CURRENT_ROUND, None)

        # Raise panic if bad peer context or execution exception.
        if rc and rc != ReturnCode.OK:
            if self._ignore_result_error:
                self.warning(
                    f"Ignore the train result from {client_name} at round {current_round}. Train result error code: {rc}",
                )
            else:
                self.panic(
                    f"Result from {client_name} is bad, error code: {rc}. "
                    f"{self.__class__.__name__} exiting at round {current_round}."
                )
                return

        self.fl_ctx.set_prop(AppConstants.TRAINING_RESULT, result, private=True, sticky=False)

    @abstractmethod
    def run(self):
        """Main `run` routine called by the Controller's `control_flow` to execute the workflow.

        Returns: None.

        """
        raise NotImplementedError

    def control_flow(self, abort_signal: Signal, fl_ctx: FLContext) -> None:
        self.fl_ctx = fl_ctx
        self.abort_signal = abort_signal
        try:
            self.info("Beginning model controller run.")
            self.event(AppEventType.TRAINING_STARTED)

            self.run()
        except Exception as e:
            error_msg = f"Exception in model controller run: {secure_format_exception(e)}"
            self.exception(error_msg)
            self.panic(error_msg)

    def load_model(self):
        # initialize global model
        model = None
        if self._persistor:
            self.info("loading initial model from persistor")
            global_weights = self._persistor.load(self.fl_ctx)

            if not isinstance(global_weights, ModelLearnable):
                self.panic(
                    f"Expected global weights to be of type `ModelLearnable` but received {type(global_weights)}"
                )
                return

            if global_weights.is_empty():
                if not self._allow_empty_global_weights:
                    # if empty not allowed, further check whether it is available from fl_ctx
                    global_weights = self.fl_ctx.get_prop(AppConstants.GLOBAL_MODEL)

            if not global_weights.is_empty():
                model = FLModel(
                    params_type=ParamsType.FULL,
                    params=global_weights[ModelLearnableKey.WEIGHTS],
                    meta=global_weights[ModelLearnableKey.META],
                )
            elif self._allow_empty_global_weights:
                model = FLModel(params_type=ParamsType.FULL, params={})
            else:
                self.panic(
                    f"Neither `persistor` {self._persistor_id} or `fl_ctx` returned a global model! If this was intended, set `self._allow_empty_global_weights` to `True`."
                )
                return
        else:
            self.info("persistor not configured, creating empty initial FLModel")
            model = FLModel(params_type=ParamsType.FULL, params={})

        # persistor uses Learnable format to save model
        ml = make_model_learnable(weights=model.params, meta_props=model.meta)
        self.fl_ctx.set_prop(AppConstants.GLOBAL_MODEL, ml, private=True, sticky=True)
        self.event(AppEventType.INITIAL_MODEL_LOADED)

        return model

    def save_model(self, model):
        if self._persistor:
            self.info("Start persist model on server.")
            self.event(AppEventType.BEFORE_LEARNABLE_PERSIST)
            # persistor uses Learnable format to save model
            ml = make_model_learnable(weights=model.params, meta_props=model.meta)
            self._persistor.save(ml, self.fl_ctx)
            self.event(AppEventType.AFTER_LEARNABLE_PERSIST)
            self.info("End persist model on server.")
        else:
            self.error("persistor not configured, model will not be saved")

    def stop_controller(self, fl_ctx: FLContext):
        self.fl_ctx = fl_ctx
        self.finalize()<|MERGE_RESOLUTION|>--- conflicted
+++ resolved
@@ -90,18 +90,11 @@
 
     def _build_shareable(self, data: FLModel = None) -> Shareable:
         data_shareable: Shareable = FLModelUtils.to_shareable(data)
-<<<<<<< HEAD
-
         if not data_shareable.get_header(AppConstants.CURRENT_ROUND):
             data_shareable.set_header(AppConstants.CURRENT_ROUND, self._current_round)
         if not data_shareable.get_header(AppConstants.NUM_ROUNDS):
             data_shareable.set_header(AppConstants.NUM_ROUNDS, self._num_rounds)
         data_shareable.add_cookie(AppConstants.CONTRIBUTION_ROUND, self._current_round)
-=======
-        data_shareable.add_cookie(
-            AppConstants.CONTRIBUTION_ROUND, data_shareable.get_header(AppConstants.CURRENT_ROUND)
-        )
->>>>>>> d6827bca
 
         return data_shareable
 
