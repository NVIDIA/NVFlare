--- conflicted
+++ resolved
@@ -43,7 +43,6 @@
         max_depth: int = 8,
         eval_metric: str = "auc",
         nthread: int = 16,
-        tree_method: str = "hist",
         train_task_name: str = AppConstants.TASK_TRAIN,
     ):
         super().__init__()
@@ -137,21 +136,7 @@
         param["max_depth"] = self.max_depth
         param["eval_metric"] = self.eval_metric
         param["nthread"] = self.nthread
-<<<<<<< HEAD
         param["tree_method"]= self.tree_method
-=======
-        param["tree_method"] = self.tree_method
-        return param
-
-    def get_training_parameters_bagging(self):
-        param = {}
-        param["objective"] = self.objective
-        param["eta"] = self.lr
-        param["max_depth"] = self.max_depth
-        param["eval_metric"] = self.eval_metric
-        param["nthread"] = self.nthread
-        param["num_parallel_tree"] = self.num_tree_bagging
->>>>>>> fa4b1c98
         return param
 
     def local_boost_bagging(self, param, fl_ctx: FLContext):
