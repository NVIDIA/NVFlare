# Copyright (c) 2024, NVIDIA CORPORATION.  All rights reserved.
#
# Licensed under the Apache License, Version 2.0 (the "License");
# you may not use this file except in compliance with the License.
# You may obtain a copy of the License at
#
#     http://www.apache.org/licenses/LICENSE-2.0
#
# Unless required by applicable law or agreed to in writing, software
# distributed under the License is distributed on an "AS IS" BASIS,
# WITHOUT WARRANTIES OR CONDITIONS OF ANY KIND, either express or implied.
# See the License for the specific language governing permissions and
# limitations under the License.

from typing import Optional

from nvflare.app_common.app_constant import AppConstants
from nvflare.app_common.executors.in_process_client_api_executor import InProcessClientAPIExecutor
from nvflare.client.config import ExchangeFormat, TransferType
from nvflare.fuel.utils import fobs
from nvflare.fuel.utils.import_utils import optional_import

torch, torch_ok = optional_import(module="torch")
if torch_ok:
    from nvflare.app_opt.pt.decomposers import TensorDecomposer
    from nvflare.app_opt.pt.params_converter import NumpyToPTParamsConverter, PTToNumpyParamsConverter

    DEFAULT_PARAMS_EXCHANGE_FORMAT = ExchangeFormat.PYTORCH
else:
    DEFAULT_PARAMS_EXCHANGE_FORMAT = ExchangeFormat.NUMPY

tensorflow, tf_ok = optional_import(module="tensorflow")
if tf_ok:
    from nvflare.app_opt.tf.params_converter import KerasModelToNumpyParamsConverter, NumpyToKerasModelParamsConverter


class ScriptExecutor(InProcessClientAPIExecutor):
    def __init__(
        self,
        task_script_path: str,
        task_script_args: str = "",
        task_wait_time: Optional[float] = None,
        result_pull_interval: float = 0.5,
        log_pull_interval: Optional[float] = None,
        params_transfer_type: TransferType = TransferType.FULL,
        from_nvflare_converter_id: Optional[str] = None,
        to_nvflare_converter_id: Optional[str] = None,
        train_with_evaluation: bool = True,
        train_task_name: str = "train",
        evaluate_task_name: str = "evaluate",
        submit_model_task_name: str = "submit_model",
        params_exchange_format=DEFAULT_PARAMS_EXCHANGE_FORMAT,
    ):
        """Wrapper around InProcessClientAPIExecutor for different params_exchange_format. Currently defaulting to `params_exchange_format=ExchangeFormat.PYTORCH`.

        Args:
        """
        super(ScriptExecutor, self).__init__(
            task_script_path=task_script_path,
            task_script_args=task_script_args,
            task_wait_time=task_wait_time,
            result_pull_interval=result_pull_interval,
            train_with_evaluation=train_with_evaluation,
            train_task_name=train_task_name,
            evaluate_task_name=evaluate_task_name,
            submit_model_task_name=submit_model_task_name,
            from_nvflare_converter_id=from_nvflare_converter_id,
            to_nvflare_converter_id=to_nvflare_converter_id,
            params_exchange_format=params_exchange_format,
            params_transfer_type=params_transfer_type,
            log_pull_interval=log_pull_interval,
        )
        self.task_script_path = task_script_path
        if torch_ok:
            if params_exchange_format == ExchangeFormat.PYTORCH:
                fobs.register(TensorDecomposer)

                if self._from_nvflare_converter is None:
                    self._from_nvflare_converter = NumpyToPTParamsConverter(
                        [AppConstants.TASK_TRAIN, AppConstants.TASK_VALIDATION]
                    )
                if self._to_nvflare_converter is None:
                    self._to_nvflare_converter = PTToNumpyParamsConverter(
                        [AppConstants.TASK_TRAIN, AppConstants.TASK_SUBMIT_MODEL]
                    )
        if tf_ok:
            if params_exchange_format == ExchangeFormat.NUMPY:
                if self._from_nvflare_converter is None:
                    self._from_nvflare_converter = NumpyToKerasModelParamsConverter(
                        [AppConstants.TASK_TRAIN, AppConstants.TASK_VALIDATION]
                    )
                if self._to_nvflare_converter is None:
                    self._to_nvflare_converter = KerasModelToNumpyParamsConverter(
                        [AppConstants.TASK_TRAIN, AppConstants.TASK_SUBMIT_MODEL]
                    )
        # TODO: support other params_exchange_format

<<<<<<< HEAD
    def add_to_fed_job(self, job, ctx, tasks=None):
=======
    def add_to_fed_job(self, job, ctx, **kwargs):
>>>>>>> 5e86b609
        """This method is required by Job API.

        Args:
            job: the Job object to add to
            ctx: Job Context
<<<<<<< HEAD
            tasks: tasks for the executor
=======
>>>>>>> 5e86b609

        Returns:

        """
<<<<<<< HEAD
        if not tasks:
            tasks = ["*"]
        job.add_executor(obj=self, tasks=tasks, ctx=ctx)
=======
        super().add_to_fed_job(job, ctx, **kwargs)
>>>>>>> 5e86b609
        job.add_resources(resources=[self.task_script_path], ctx=ctx)<|MERGE_RESOLUTION|>--- conflicted
+++ resolved
@@ -95,29 +95,15 @@
                     )
         # TODO: support other params_exchange_format
 
-<<<<<<< HEAD
-    def add_to_fed_job(self, job, ctx, tasks=None):
-=======
     def add_to_fed_job(self, job, ctx, **kwargs):
->>>>>>> 5e86b609
         """This method is required by Job API.
 
         Args:
             job: the Job object to add to
             ctx: Job Context
-<<<<<<< HEAD
-            tasks: tasks for the executor
-=======
->>>>>>> 5e86b609
 
         Returns:
 
         """
-<<<<<<< HEAD
-        if not tasks:
-            tasks = ["*"]
-        job.add_executor(obj=self, tasks=tasks, ctx=ctx)
-=======
         super().add_to_fed_job(job, ctx, **kwargs)
->>>>>>> 5e86b609
         job.add_resources(resources=[self.task_script_path], ctx=ctx)