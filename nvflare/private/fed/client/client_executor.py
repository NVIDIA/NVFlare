# Copyright (c) 2021-2022, NVIDIA CORPORATION.  All rights reserved.
#
# Licensed under the Apache License, Version 2.0 (the "License");
# you may not use this file except in compliance with the License.
# You may obtain a copy of the License at
#
#     http://www.apache.org/licenses/LICENSE-2.0
#
# Unless required by applicable law or agreed to in writing, software
# distributed under the License is distributed on an "AS IS" BASIS,
# WITHOUT WARRANTIES OR CONDITIONS OF ANY KIND, either express or implied.
# See the License for the specific language governing permissions and
# limitations under the License.

import logging
import os
import shlex
import subprocess
import sys
import threading
import time
from abc import ABC, abstractmethod
from multiprocessing.connection import Client

from nvflare.apis.fl_constant import AdminCommandNames, ReturnCode, RunProcessKey
from nvflare.apis.resource_manager_spec import ResourceManagerSpec
from nvflare.apis.shareable import Shareable, make_reply

from .client_status import ClientStatus, get_status_message


<<<<<<< HEAD
class ClientExecutor(object):
    def __init__(self, uid, startup) -> None:
        """To init the ClientExecutor.

        Args:
            uid: client name
            startup: startup folder
        """
        self.logger = logging.getLogger(self.__class__.__name__)

    def start_train(
=======
class ClientExecutor(ABC):
    @abstractmethod
    def start_app(
>>>>>>> c529bbe1
        self,
        client,
        job_id,
        args,
        app_custom_folder,
        listen_port,
        allocated_resource,
        token,
        resource_manager,
        target: str,
    ):
        """Starts the client app.

        Args:
            client: the FL client object
            job_id: the job_id
            args: admin command arguments for starting the FL client training
            app_custom_folder: FL application custom folder
            listen_port: port to listen the command.
            allocated_resource: allocated resources
            token: token from resource manager
            resource_manager: resource manager
            target: SP target location
        """
        pass

    @abstractmethod
    def check_status(self, job_id) -> str:
        """Checks the status of the running client.

        Args:
            job_id: the job_id

        Returns:
            A client status message
        """
        pass

    @abstractmethod
    def abort_app(self, job_id):
        """Aborts the running app.

        Args:
            job_id: the job_id
        """
        pass

    @abstractmethod
    def abort_task(self, job_id):
        """Aborts the client executing task.

        Args:
            job_id: the job_id
        """
        pass

    @abstractmethod
    def get_run_info(self, job_id):
        """Gets the run information.

        Args:
            job_id: the job_id

        Returns:
            A dict of run information.
        """

    @abstractmethod
    def get_errors(self, job_id):
        """Get the error information.

        Returns:
            A dict of error information.

        """

    @abstractmethod
    def reset_errors(self, job_id):
        """Resets the error information.

        Args:
            job_id: the job_id
        """

    @abstractmethod
    def process_aux_command(self, shareable: Shareable, job_id):
        """Processes the aux command.

        Args:
            shareable: aux message Shareable
            job_id: the job_id
        """
        pass

<<<<<<< HEAD
    def cleanup(self):
        """Cleanup."""
        pass

=======
>>>>>>> c529bbe1

class ProcessExecutor(ClientExecutor):
    """Run the Client executor in a child process."""

    def __init__(self, startup):
        """To init the ProcessExecutor.

        Args:
            startup: startup folder
        """
        self.logger = logging.getLogger(self.__class__.__name__)
        self.startup = startup
        self.run_processes = {}
        self.lock = threading.Lock()

    def get_conn_client(self, job_id):
        # should be call within self.lock
        listen_port = self.run_processes.get(job_id, {}).get(RunProcessKey.LISTEN_PORT)
        conn_client = self.run_processes.get(job_id, {}).get(RunProcessKey.CONNECTION, None)

        if not conn_client:
            try:
                address = ("localhost", listen_port)
                conn_client = Client(address, authkey="client process secret password".encode())
                self.run_processes[job_id][RunProcessKey.CONNECTION] = conn_client
            except Exception:
                pass

        return conn_client

    def start_app(
        self,
        client,
        job_id,
        args,
        app_custom_folder,
        listen_port,
        allocated_resource,
        token,
        resource_manager: ResourceManagerSpec,
        target: str,
    ):
        """Starts the app.

        Args:
            client: the FL client object
            job_id: the job_id
            args: admin command arguments for starting the worker process
            app_custom_folder: FL application custom folder
            listen_port: port to listen the command.
            allocated_resource: allocated resources
            token: token from resource manager
            resource_manager: resource manager
            target: SP target location
        """
        new_env = os.environ.copy()
        if app_custom_folder != "":
            new_env["PYTHONPATH"] = new_env.get("PYTHONPATH", "") + os.pathsep + app_custom_folder

        command_options = ""
        for t in args.set:
            command_options += " " + t
        command = (
            f"{sys.executable} -m nvflare.private.fed.app.client.worker_process -m "
            + args.workspace
            + " -w "
            + self.startup
            + " -t "
            + client.token
            + " -d "
            + client.ssid
            + " -n "
            + job_id
            + " -c "
            + client.client_name
            + " -p "
            + str(listen_port)
            + " -g "
            + target
            + " -s fed_client.json "
            " --set" + command_options + " print_conf=True"
        )
        # use os.setsid to create new process group ID
        process = subprocess.Popen(shlex.split(command, True), preexec_fn=os.setsid, env=new_env)

        self.logger.info("Worker child process ID: {}".format(process.pid))

        client.multi_gpu = False

        with self.lock:
            self.run_processes[job_id] = {
                RunProcessKey.LISTEN_PORT: listen_port,
                RunProcessKey.CONNECTION: None,
                RunProcessKey.CHILD_PROCESS: process,
                RunProcessKey.STATUS: ClientStatus.STARTED,
            }

        thread = threading.Thread(
            target=self._wait_child_process_finish,
            args=(client, job_id, allocated_resource, token, resource_manager),
        )
        thread.start()

    def check_status(self, job_id):
        """Checks the status of the running client.

        Args:
            job_id: the job_id

        Returns:
            A client status message
        """
        try:
            with self.lock:
                conn_client = self.get_conn_client(job_id)

                if conn_client:
                    data = {"command": AdminCommandNames.CHECK_STATUS, "data": {}}
                    conn_client.send(data)
                    status_message = conn_client.recv()
                    self.logger.debug("check status from process listener......")
                    return status_message
                else:
                    process_status = ClientStatus.NOT_STARTED
                    return get_status_message(process_status)
        except Exception as e:
            self.logger.error(f"check_status execution exception: {e}.", exc_info=True)
            return "execution exception. Please try again."

    def get_run_info(self, job_id):
        """Gets the run information.

        Args:
            job_id: the job_id

        Returns:
            A dict of run information.
        """
        try:
            with self.lock:
                conn_client = self.get_conn_client(job_id)

                if conn_client:
                    data = {"command": AdminCommandNames.SHOW_STATS, "data": {}}
                    conn_client.send(data)
                    run_info = conn_client.recv()
                    return run_info
                else:
                    return {}
        except Exception as e:
            self.logger.error(f"get_run_info execution exception: {e}.", exc_info=True)
            return {"error": "no info collector. Please try again."}

    def get_errors(self, job_id):
        """Get the error information.

        Args:
            job_id: the job_id

        Returns:
            A dict of error information.
        """
        try:
            with self.lock:
                conn_client = self.get_conn_client(job_id)

                if conn_client:
                    data = {"command": AdminCommandNames.SHOW_ERRORS, "data": {}}
                    conn_client.send(data)
                    errors_info = conn_client.recv()
                    return errors_info
                else:
                    return None
        except Exception as e:
            self.logger.error(f"get_errors execution exception: {e}.", exc_info=True)
            return None

    def reset_errors(self, job_id):
        """Resets the error information.

        Args:
            job_id: the job_id
        """
        try:
            with self.lock:
                conn_client = self.get_conn_client(job_id)

                if conn_client:
                    data = {"command": AdminCommandNames.RESET_ERRORS, "data": {}}
                    conn_client.send(data)
        except Exception as e:
            self.logger.error(f"reset_errors execution exception: {e}.", exc_info=True)

    def process_aux_command(self, shareable: Shareable, job_id):
        """Processes the aux command.

        Args:
            shareable: aux message Shareable
            job_id: the job_id
        """
        try:
            with self.lock:
                conn_client = self.get_conn_client(job_id)
                if conn_client:
                    data = {"command": AdminCommandNames.AUX_COMMAND, "data": shareable}
                    conn_client.send(data)
                    reply = conn_client.recv()
                    return reply
                else:
                    return make_reply(ReturnCode.EXECUTION_EXCEPTION)
        except Exception:
            return make_reply(ReturnCode.EXECUTION_EXCEPTION)

    def abort_app(self, job_id):
        """Aborts the running app.

        Args:
            job_id: the job_id
        """
        with self.lock:
            # When the HeartBeat cleanup process try to abort the worker process, the job maybe already terminated,
            # Use retry to avoid print out the error stack trace.
            retry = 1
            while retry >= 0:
                process_status = self.run_processes.get(job_id, {}).get(RunProcessKey.STATUS, ClientStatus.NOT_STARTED)
                if process_status == ClientStatus.STARTED:
                    try:
                        child_process = self.run_processes[job_id][RunProcessKey.CHILD_PROCESS]
                        conn_client = self.get_conn_client(job_id)
                        if conn_client:
                            data = {"command": AdminCommandNames.ABORT, "data": {}}
                            conn_client.send(data)
                            self.logger.debug("abort sent")

                        threading.Thread(target=self._terminate_process, args=[child_process, job_id]).start()
                        self.run_processes.pop(job_id)
                        break
                    except Exception as e:
                        if retry == 0:
                            self.logger.error(
                                f"abort_worker_process execution exception: {e} for run: {job_id}.", exc_info=True
                            )
                        retry -= 1
                        time.sleep(5.0)
                    finally:
                        if conn_client:
                            conn_client.close()
                else:
                    self.logger.info(f"Client worker process for run: {job_id} was already terminated.")
                    break

        self.logger.info("Client worker process is terminated.")

    def _terminate_process(self, child_process, job_id):
        # wait for client to handle abort
        time.sleep(10.0)
        # kill the sub-process group directly
        try:
            os.killpg(os.getpgid(child_process.pid), 9)
            self.logger.debug("kill signal sent")
        except Exception:
            pass
        child_process.terminate()
        self.logger.info(f"run ({job_id}): child worker process terminated")

    def abort_task(self, job_id):
        """Aborts the client executing task.

        Args:
            job_id: the job_id
        """
        with self.lock:
            process_status = self.run_processes.get(job_id, {}).get(RunProcessKey.STATUS, ClientStatus.NOT_STARTED)
            if process_status == ClientStatus.STARTED:
                conn_client = self.get_conn_client(job_id)
                if conn_client:
                    data = {"command": AdminCommandNames.ABORT_TASK, "data": {}}
                    conn_client.send(data)
                    self.logger.debug("abort_task sent")

    def _wait_child_process_finish(self, client, job_id, allocated_resource, token, resource_manager):
        # wait for the listen_command thread to start, and send "start" message to wake up the connection.
        start = time.time()
        while True:
            with self.lock:
                conn_client = self.get_conn_client(job_id)
                if conn_client:
                    data = {"command": AdminCommandNames.START_APP, "data": {}}
                    conn_client.send(data)
                    break
            time.sleep(1.0)
            if time.time() - start > 15:
                break

        self.logger.info(f"run ({job_id}): waiting for child worker process to finish.")
        with self.lock:
            child_process = self.run_processes.get(job_id, {}).get(RunProcessKey.CHILD_PROCESS)
        if child_process:
            child_process.wait()
            return_code = child_process.returncode
            self.logger.info(f"run ({job_id}): child worker process finished with execution code: {return_code}")

        if allocated_resource:
            resource_manager.free_resources(
                resources=allocated_resource, token=token, fl_ctx=client.engine.new_context()
            )

        with self.lock:
            conn_client = self.get_conn_client(job_id)
            if conn_client:
                conn_client.close()
            if job_id in self.run_processes.keys():
                self.run_processes.pop(job_id)

    def get_status(self, job_id):
        with self.lock:
            process_status = self.run_processes.get(job_id, {}).get(RunProcessKey.STATUS, ClientStatus.STOPPED)
            return process_status

    def get_run_processes_keys(self):
        with self.lock:
            return [x for x in self.run_processes.keys()]<|MERGE_RESOLUTION|>--- conflicted
+++ resolved
@@ -29,23 +29,9 @@
 from .client_status import ClientStatus, get_status_message
 
 
-<<<<<<< HEAD
-class ClientExecutor(object):
-    def __init__(self, uid, startup) -> None:
-        """To init the ClientExecutor.
-
-        Args:
-            uid: client name
-            startup: startup folder
-        """
-        self.logger = logging.getLogger(self.__class__.__name__)
-
-    def start_train(
-=======
 class ClientExecutor(ABC):
     @abstractmethod
     def start_app(
->>>>>>> c529bbe1
         self,
         client,
         job_id,
@@ -140,13 +126,6 @@
         """
         pass
 
-<<<<<<< HEAD
-    def cleanup(self):
-        """Cleanup."""
-        pass
-
-=======
->>>>>>> c529bbe1
 
 class ProcessExecutor(ClientExecutor):
     """Run the Client executor in a child process."""
