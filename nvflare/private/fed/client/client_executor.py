# Copyright (c) 2021, NVIDIA CORPORATION.  All rights reserved.
#
# Licensed under the Apache License, Version 2.0 (the "License");
# you may not use this file except in compliance with the License.
# You may obtain a copy of the License at
#
#     http://www.apache.org/licenses/LICENSE-2.0
#
# Unless required by applicable law or agreed to in writing, software
# distributed under the License is distributed on an "AS IS" BASIS,
# WITHOUT WARRANTIES OR CONDITIONS OF ANY KIND, either express or implied.
# See the License for the specific language governing permissions and
# limitations under the License.

import logging
import threading
import time
from abc import ABC, abstractmethod

from nvflare.apis.event_type import EventType
from nvflare.apis.fl_constant import AdminCommandNames, FLContextKey, RunProcessKey, SystemConfigs
from nvflare.apis.fl_context import FLContext
from nvflare.apis.job_launcher_spec import JobLauncherSpec
from nvflare.apis.resource_manager_spec import ResourceManagerSpec
from nvflare.fuel.common.exit_codes import PROCESS_EXIT_REASON, ProcessExitCode
from nvflare.fuel.f3.cellnet.core_cell import FQCN
from nvflare.fuel.f3.cellnet.defs import MessageHeaderKey, ReturnCode
from nvflare.fuel.utils.config_service import ConfigService
from nvflare.private.defs import CellChannel, CellChannelTopic, JobFailureMsgKey, new_cell_message
<<<<<<< HEAD
from nvflare.private.fed.utils.fed_utils import get_return_code, get_job_launcher
=======
from nvflare.private.fed.utils.fed_utils import get_return_code
>>>>>>> baecfff4
from nvflare.security.logging import secure_format_exception, secure_log_traceback

from .client_status import ClientStatus, get_status_message


class ClientExecutor(ABC):
    @abstractmethod
    def start_app(
        self,
        client,
        job_id,
        job_meta,
        args,
        app_custom_folder,
        allocated_resource,
        token,
        resource_manager,
        fl_ctx: FLContext,
    ):
        """Starts the client app.

        Args:
            client: the FL client object
            job_id: the job_id
            args: admin command arguments for starting the FL client training
            app_custom_folder: FL application custom folder
            allocated_resource: allocated resources
            token: token from resource manager
            resource_manager: resource manager
            fl_ctx: FLContext
        """
        pass

    @abstractmethod
    def check_status(self, job_id) -> str:
        """Checks the status of the running client.

        Args:
            job_id: the job_id

        Returns:
            A client status message
        """
        pass

    @abstractmethod
    def abort_app(self, job_id):
        """Aborts the running app.

        Args:
            job_id: the job_id
        """
        pass

    @abstractmethod
    def abort_task(self, job_id):
        """Aborts the client executing task.

        Args:
            job_id: the job_id
        """
        pass

    @abstractmethod
    def get_run_info(self, job_id):
        """Gets the run information.

        Args:
            job_id: the job_id

        Returns:
            A dict of run information.
        """

    @abstractmethod
    def get_errors(self, job_id):
        """Get the error information.

        Returns:
            A dict of error information.

        """

    @abstractmethod
    def reset_errors(self, job_id):
        """Resets the error information.

        Args:
            job_id: the job_id
        """


class JobExecutor(ClientExecutor):
    """Run the Client executor in a child process."""

    def __init__(self, client, startup):
        """To init the ProcessExecutor.

        Args:
            startup: startup folder
        """
        self.client = client
        self.logger = logging.getLogger(self.__class__.__name__)
        self.startup = startup
        self.run_processes = {}
        self.lock = threading.Lock()

        self.job_query_timeout = ConfigService.get_float_var(
            name="job_query_timeout", conf=SystemConfigs.APPLICATION_CONF, default=5.0
        )

    def start_app(
        self,
        client,
        job_id,
        job_meta,
        args,
        app_custom_folder,
        allocated_resource,
        token,
        resource_manager: ResourceManagerSpec,
        fl_ctx: FLContext,
    ):
        """Starts the app.

        Args:
            client: the FL client object
            job_id: the job_id
            job_meta: job meta data
            args: admin command arguments for starting the worker process
            app_custom_folder: FL application custom folder
            allocated_resource: allocated resources
            token: token from resource manager
            resource_manager: resource manager
            fl_ctx: FLContext
        """

<<<<<<< HEAD
        launch_data = get_job_launcher(job_id, client.client_name, job_meta, fl_ctx)
        job_launcher = launch_data.get(JobConstants.JOB_LAUNCHER)
        if not job_launcher:
            raise RuntimeError(f"There's no job launcher can handle this job: {launch_data}.")
        job_handle = job_launcher.launch_job(launch_data, fl_ctx)
        self.logger.info(f"Launch job data: {launch_data}  with job launcher: {type(job_launcher)} ")
=======
        job_launcher: JobLauncherSpec = self._get_job_launcher(job_meta, fl_ctx)
        job_handle = job_launcher.launch_job(job_meta, fl_ctx)
        self.logger.info(f"Launch job_id: {job_id}  with job launcher: {type(job_launcher)} ")
>>>>>>> baecfff4

        client.multi_gpu = False

        with self.lock:
            self.run_processes[job_id] = {
                RunProcessKey.JOB_HANDLE: job_handle,
                RunProcessKey.STATUS: ClientStatus.STARTING,
            }

        thread = threading.Thread(
            target=self._wait_child_process_finish,
            args=(client, job_id, allocated_resource, token, resource_manager, args.workspace),
        )
        thread.start()

<<<<<<< HEAD
=======
    def _get_job_launcher(self, job_meta: dict, fl_ctx: FLContext) -> JobLauncherSpec:
        engine = fl_ctx.get_engine()
        fl_ctx.set_prop(FLContextKey.JOB_META, job_meta, private=True, sticky=False)
        engine.fire_event(EventType.GET_JOB_LAUNCHER, fl_ctx)

        job_launcher = fl_ctx.get_prop(FLContextKey.JOB_LAUNCHER)
        if not (job_launcher and isinstance(job_launcher, list)):
            raise RuntimeError(f"There's no job launcher can handle this job: {job_meta}.")

        return job_launcher[0]

>>>>>>> baecfff4
    def notify_job_status(self, job_id, job_status):
        run_process = self.run_processes.get(job_id)
        if run_process:
            run_process[RunProcessKey.STATUS] = job_status

    def _job_fqcn(self, job_id: str):
        return FQCN.join([self.client.cell.get_fqcn(), job_id])

    def check_status(self, job_id):
        """Checks the status of the running client.

        Args:
            job_id: the job_id

        Returns:
            A client status message
        """
        try:
            process_status = self.run_processes.get(job_id, {}).get(RunProcessKey.STATUS, ClientStatus.NOT_STARTED)
            return get_status_message(process_status)
        except Exception as e:
            self.logger.error(f"check_status execution exception: {secure_format_exception(e)}.")
            secure_log_traceback()
            return "execution exception. Please try again."

    def get_run_info(self, job_id):
        """Gets the run information.

        Args:
            job_id: the job_id

        Returns:
            A dict of run information.
        """
        try:
            data = {}
            request = new_cell_message({}, data)
            return_data = self.client.cell.send_request(
                target=self._job_fqcn(job_id),
                channel=CellChannel.CLIENT_COMMAND,
                topic=AdminCommandNames.SHOW_STATS,
                request=request,
                optional=True,
                timeout=self.job_query_timeout,
            )
            return_code = return_data.get_header(MessageHeaderKey.RETURN_CODE)
            if return_code == ReturnCode.OK:
                run_info = return_data.payload
                return run_info
            else:
                return {}
        except Exception as e:
            self.logger.error(f"get_run_info execution exception: {secure_format_exception(e)}.")
            secure_log_traceback()
            return {"error": "no info collector. Please try again."}

    def get_errors(self, job_id):
        """Get the error information.

        Args:
            job_id: the job_id

        Returns:
            A dict of error information.
        """
        try:
            data = {"command": AdminCommandNames.SHOW_ERRORS, "data": {}}
            request = new_cell_message({}, data)
            return_data = self.client.cell.send_request(
                target=self._job_fqcn(job_id),
                channel=CellChannel.CLIENT_COMMAND,
                topic=AdminCommandNames.SHOW_ERRORS,
                request=request,
                optional=True,
                timeout=self.job_query_timeout,
            )
            return_code = return_data.get_header(MessageHeaderKey.RETURN_CODE)
            if return_code == ReturnCode.OK:
                errors_info = return_data.payload
                return errors_info
            else:
                return None
        except Exception as e:
            self.logger.error(f"get_errors execution exception: {secure_format_exception(e)}.")
            secure_log_traceback()
            return None

    def reset_errors(self, job_id):
        """Resets the error information.

        Args:
            job_id: the job_id
        """
        try:
            data = {"command": AdminCommandNames.RESET_ERRORS, "data": {}}
            request = new_cell_message({}, data)
            self.client.cell.fire_and_forget(
                targets=self._job_fqcn(job_id),
                channel=CellChannel.CLIENT_COMMAND,
                topic=AdminCommandNames.RESET_ERRORS,
                message=request,
                optional=True,
            )

        except Exception as e:
            self.logger.error(f"reset_errors execution exception: {secure_format_exception(e)}.")
            secure_log_traceback()

    def abort_app(self, job_id):
        """Aborts the running app.

        Args:
            job_id: the job_id
        """
        # When the HeartBeat cleanup process try to abort the worker process, the job maybe already terminated,
        # Use retry to avoid print out the error stack trace.
        retry = 1
        while retry >= 0:
            process_status = self.run_processes.get(job_id, {}).get(RunProcessKey.STATUS, ClientStatus.NOT_STARTED)
            if process_status == ClientStatus.STARTED:
                try:
                    with self.lock:
                        job_handle = self.run_processes[job_id][RunProcessKey.JOB_HANDLE]
                    data = {}
                    request = new_cell_message({}, data)
                    self.client.cell.fire_and_forget(
                        targets=self._job_fqcn(job_id),
                        channel=CellChannel.CLIENT_COMMAND,
                        topic=AdminCommandNames.ABORT,
                        message=request,
                        optional=True,
                    )
                    self.logger.debug("abort sent to worker")
                    t = threading.Thread(target=self._terminate_job, args=[job_handle, job_id])
                    t.start()
                    t.join()
                    break
                except Exception as e:
                    if retry == 0:
                        self.logger.error(
                            f"abort_worker_process execution exception: {secure_format_exception(e)} for run: {job_id}."
                        )
                        secure_log_traceback()
                    retry -= 1
                    time.sleep(5.0)
            else:
                self.logger.info(f"Client worker process for run: {job_id} was already terminated.")
                break

        self.logger.info("Client worker process is terminated.")

    def _terminate_job(self, job_handle, job_id):
        max_wait = 10.0
        done = False
        start = time.time()
        while True:
            process = self.run_processes.get(job_id)
            if not process:
                # already finished gracefully
                done = True
                break

            if time.time() - start > max_wait:
                # waited enough
                break

            time.sleep(0.05)  # we want to quickly check

        job_handle.terminate()
        self.logger.info(f"run ({job_id}): child worker process terminated")

    def abort_task(self, job_id):
        """Aborts the client executing task.

        Args:
            job_id: the job_id
        """
        process_status = self.run_processes.get(job_id, {}).get(RunProcessKey.STATUS, ClientStatus.NOT_STARTED)
        if process_status == ClientStatus.STARTED:
            data = {"command": AdminCommandNames.ABORT_TASK, "data": {}}
            request = new_cell_message({}, data)
            self.client.cell.fire_and_forget(
                targets=self._job_fqcn(job_id),
                channel=CellChannel.CLIENT_COMMAND,
                topic=AdminCommandNames.ABORT_TASK,
                message=request,
                optional=True,
            )
            self.logger.debug("abort_task sent")

    def _wait_child_process_finish(self, client, job_id, allocated_resource, token, resource_manager, workspace):
        self.logger.info(f"run ({job_id}): waiting for child worker process to finish.")
        job_handle = self.run_processes.get(job_id, {}).get(RunProcessKey.JOB_HANDLE)
        if job_handle:
            job_handle.wait()

            return_code = get_return_code(job_handle, job_id, workspace, self.logger)

            self.logger.info(f"run ({job_id}): child worker process finished with RC {return_code}")
            if return_code in [ProcessExitCode.UNSAFE_COMPONENT, ProcessExitCode.CONFIG_ERROR]:
                request = new_cell_message(
                    headers={},
                    payload={
                        JobFailureMsgKey.JOB_ID: job_id,
                        JobFailureMsgKey.CODE: return_code,
                        JobFailureMsgKey.REASON: PROCESS_EXIT_REASON[return_code],
                    },
                )
                self.client.cell.fire_and_forget(
                    targets=[FQCN.ROOT_SERVER],
                    channel=CellChannel.SERVER_MAIN,
                    topic=CellChannelTopic.REPORT_JOB_FAILURE,
                    message=request,
                    optional=True,
                )
                self.logger.info(f"reported failure of job {job_id} to server!")

        if allocated_resource:
            resource_manager.free_resources(
                resources=allocated_resource, token=token, fl_ctx=client.engine.new_context()
            )
        with self.lock:
            self.run_processes.pop(job_id, None)
        self.logger.debug(f"run ({job_id}): child worker resources freed.")

    def get_status(self, job_id):
        process_status = self.run_processes.get(job_id, {}).get(RunProcessKey.STATUS, ClientStatus.STOPPED)
        return process_status

    def get_run_processes_keys(self):
        with self.lock:
            return [x for x in self.run_processes.keys()]<|MERGE_RESOLUTION|>--- conflicted
+++ resolved
@@ -27,11 +27,8 @@
 from nvflare.fuel.f3.cellnet.defs import MessageHeaderKey, ReturnCode
 from nvflare.fuel.utils.config_service import ConfigService
 from nvflare.private.defs import CellChannel, CellChannelTopic, JobFailureMsgKey, new_cell_message
-<<<<<<< HEAD
 from nvflare.private.fed.utils.fed_utils import get_return_code, get_job_launcher
-=======
 from nvflare.private.fed.utils.fed_utils import get_return_code
->>>>>>> baecfff4
 from nvflare.security.logging import secure_format_exception, secure_log_traceback
 
 from .client_status import ClientStatus, get_status_message
@@ -169,18 +166,9 @@
             fl_ctx: FLContext
         """
 
-<<<<<<< HEAD
-        launch_data = get_job_launcher(job_id, client.client_name, job_meta, fl_ctx)
-        job_launcher = launch_data.get(JobConstants.JOB_LAUNCHER)
-        if not job_launcher:
-            raise RuntimeError(f"There's no job launcher can handle this job: {launch_data}.")
-        job_handle = job_launcher.launch_job(launch_data, fl_ctx)
-        self.logger.info(f"Launch job data: {launch_data}  with job launcher: {type(job_launcher)} ")
-=======
-        job_launcher: JobLauncherSpec = self._get_job_launcher(job_meta, fl_ctx)
+        job_launcher: JobLauncherSpec = get_job_launcher(job_meta, fl_ctx)
         job_handle = job_launcher.launch_job(job_meta, fl_ctx)
         self.logger.info(f"Launch job_id: {job_id}  with job launcher: {type(job_launcher)} ")
->>>>>>> baecfff4
 
         client.multi_gpu = False
 
@@ -196,20 +184,6 @@
         )
         thread.start()
 
-<<<<<<< HEAD
-=======
-    def _get_job_launcher(self, job_meta: dict, fl_ctx: FLContext) -> JobLauncherSpec:
-        engine = fl_ctx.get_engine()
-        fl_ctx.set_prop(FLContextKey.JOB_META, job_meta, private=True, sticky=False)
-        engine.fire_event(EventType.GET_JOB_LAUNCHER, fl_ctx)
-
-        job_launcher = fl_ctx.get_prop(FLContextKey.JOB_LAUNCHER)
-        if not (job_launcher and isinstance(job_launcher, list)):
-            raise RuntimeError(f"There's no job launcher can handle this job: {job_meta}.")
-
-        return job_launcher[0]
-
->>>>>>> baecfff4
     def notify_job_status(self, job_id, job_status):
         run_process = self.run_processes.get(job_id)
         if run_process:
