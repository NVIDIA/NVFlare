--- conflicted
+++ resolved
@@ -79,15 +79,12 @@
         )
 
         self.executors = executors
-<<<<<<< HEAD
-=======
         self.enable_byoc = enable_byoc
         self.initialize_fobs()
 
     def initialize_fobs(self):
         flare_decomposers.register()
         common_decomposers.register()
->>>>>>> a0c24812
 
     def fetch_task(self, fl_ctx: FLContext):
         fire_event(EventType.BEFORE_PULL_TASK, self.handlers, fl_ctx)
