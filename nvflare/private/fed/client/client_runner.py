--- conflicted
+++ resolved
@@ -20,11 +20,7 @@
 from nvflare.apis.fl_constant import FLContextKey, ReservedKey, ReservedTopic, ReturnCode
 from nvflare.apis.fl_context import FLContext
 from nvflare.apis.fl_exception import UnsafeJobError
-<<<<<<< HEAD
-from nvflare.apis.shareable import Shareable, make_reply, ReservedHeaderKey
-=======
 from nvflare.apis.shareable import ReservedHeaderKey, Shareable, make_reply
->>>>>>> 734afc92
 from nvflare.apis.signal import Signal
 from nvflare.apis.utils.fl_context_utils import add_job_audit_event
 from nvflare.private.defs import SpecialTaskName, TaskConstant
@@ -111,9 +107,6 @@
     def _register_aux_message_handlers(self, engine):
         engine.register_aux_message_handler(topic=ReservedTopic.END_RUN, message_handle_func=self._handle_end_run)
         engine.register_aux_message_handler(topic=ReservedTopic.DO_TASK, message_handle_func=self._handle_do_task)
-
-        engine.register_aux_message_handler(topic=ReservedTopic.CLIENT_CONTROLLER_TASK,
-                                            message_handle_func=self._handle_client_controller_task)
 
     @staticmethod
     def _reply_and_audit(reply: Shareable, ref, msg, fl_ctx: FLContext) -> Shareable:
@@ -532,49 +525,10 @@
         self.run_abort_signal.trigger(True)
         return make_reply(ReturnCode.OK)
 
-<<<<<<< HEAD
-    def _handle_abort_task(self, topic: str, request: Shareable, fl_ctx: FLContext) -> Shareable:
-        self.log_info(fl_ctx, "received aux request from Server to abort current task")
-        task_names = request.get("task_names", None)
-        self.abort_task(task_names)
-        return make_reply(ReturnCode.OK)
-
-    def _handle_client_controller_task(self, topic: str, request: Shareable, fl_ctx: FLContext) -> Shareable:
-        task_names = request.get_header(ReservedKey.TASK_NAME, None)
-        executor = self.task_table.get(task_names)
-
-        # first apply privacy-defined filters
-        task_filter_list = self.task_data_filters.get(task_names)
-        filter_error, task_data = self.apply_data_filters(task_filter_list, request, fl_ctx)
-
-        if filter_error:
-            return make_reply(ReturnCode.TASK_DATA_FILTER_ERROR)
-
-        with self.task_lock:
-            self.task_abort_signal = Signal()
-            self.current_executor = executor
-
-        try:
-            reply = executor.execute(task_names, task_data, fl_ctx, self.task_abort_signal)
-        except Exception as e:
-            self.log_exception(
-                fl_ctx, f"Handle client controller task error {task_names}: {secure_format_exception(e)}"
-            )
-            return make_reply(ReturnCode.EXECUTION_EXCEPTION)
-
-        # apply result filters
-        task_filter_list = self.task_result_filters.get(task_names)
-        filter_error, result = self.apply_result_filters(task_filter_list, reply, fl_ctx)
-        if filter_error:
-            return make_reply(ReturnCode.TASK_RESULT_FILTER_ERROR)
-
-        reply.set_header(ReservedHeaderKey.RC, ReturnCode.OK)
-=======
     def _handle_do_task(self, topic: str, request: Shareable, fl_ctx: FLContext) -> Shareable:
         self.log_info(fl_ctx, "received aux request to do task")
         task_name = request.get_header(ReservedHeaderKey.TASK_NAME)
         task_id = request.get_header(ReservedHeaderKey.TASK_ID)
         task = TaskAssignment(name=task_name, task_id=task_id, data=request)
         reply = self._process_task(task, fl_ctx)
->>>>>>> 734afc92
         return reply