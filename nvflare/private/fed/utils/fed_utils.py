--- conflicted
+++ resolved
@@ -467,16 +467,6 @@
     return os.path.join(simulator_root, site_name, SimulatorConstants.JOB_NAME, "app_" + site_name)
 
 
-<<<<<<< HEAD
-=======
-def add_custom_dir_to_path(app_custom_folder, new_env):
-    """Util method to add app_custom_folder into the sys.path and carry into the child process."""
-    sys_path = copy.copy(sys.path)
-    sys_path.append(app_custom_folder)
-    new_env[SystemVarName.PYTHONPATH] = os.pathsep.join(sys_path)
-
-
->>>>>>> ccd28aab
 def extract_participants(participants_list):
     participants = []
     for item in participants_list:
