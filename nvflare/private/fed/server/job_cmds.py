# Copyright (c) 2021-2022, NVIDIA CORPORATION.  All rights reserved.
#
# Licensed under the Apache License, Version 2.0 (the "License");
# you may not use this file except in compliance with the License.
# You may obtain a copy of the License at
#
#     http://www.apache.org/licenses/LICENSE-2.0
#
# Unless required by applicable law or agreed to in writing, software
# distributed under the License is distributed on an "AS IS" BASIS,
# WITHOUT WARRANTIES OR CONDITIONS OF ANY KIND, either express or implied.
# See the License for the specific language governing permissions and
# limitations under the License.

import datetime
import json
import logging
import os
import shutil
from typing import Dict, List

import nvflare.fuel.hci.file_transfer_defs as ftd
from nvflare.apis.client import Client
from nvflare.apis.fl_constant import AdminCommandNames, RunProcessKey, SystemComponents
from nvflare.apis.job_def import Job, JobDataKey, JobMetaKey, TopDir
from nvflare.apis.job_def_manager_spec import JobDefManagerSpec, RunStatus
from nvflare.apis.utils.job_utils import convert_legacy_zipped_app_to_job
from nvflare.fuel.hci.base64_utils import b64str_to_bytes, bytes_to_b64str
from nvflare.fuel.hci.conn import Connection
from nvflare.fuel.hci.proto import ConfirmMethod, MetaKey, MetaStatusValue, make_meta
from nvflare.fuel.hci.reg import CommandModule, CommandModuleSpec, CommandSpec
from nvflare.fuel.hci.server.authz import PreAuthzReturnCode
from nvflare.fuel.hci.server.constants import ConnProps
from nvflare.fuel.utils.argument_utils import SafeArgumentParser
from nvflare.fuel.utils.obj_utils import get_size
from nvflare.fuel.utils.zip_utils import ls_zip_from_bytes, unzip_all_from_bytes, zip_directory_to_bytes
from nvflare.private.defs import RequestHeader, TrainingTopic
from nvflare.private.fed.server.admin import new_message
from nvflare.private.fed.server.job_meta_validator import JobMetaValidator
from nvflare.private.fed.server.server_engine import ServerEngine
from nvflare.private.fed.server.server_engine_internal_spec import ServerEngineInternalSpec
from nvflare.security.logging import secure_format_exception, secure_log_traceback

from .cmd_utils import CommandUtil

MAX_DOWNLOAD_JOB_SIZE = 50 * 1024 * 1024 * 1204
CLONED_META_KEYS = {
    JobMetaKey.JOB_NAME.value,
    JobMetaKey.JOB_FOLDER_NAME.value,
    JobMetaKey.DEPLOY_MAP.value,
    JobMetaKey.RESOURCE_SPEC.value,
    JobMetaKey.CONTENT_LOCATION.value,
    JobMetaKey.RESULT_LOCATION.value,
    JobMetaKey.APPROVALS.value,
    JobMetaKey.MIN_CLIENTS.value,
    JobMetaKey.MANDATORY_CLIENTS.value,
}


def _create_list_job_cmd_parser():
    parser = SafeArgumentParser(prog=AdminCommandNames.LIST_JOBS)
    parser.add_argument("job_id", nargs="?", help="Job ID prefix")
    parser.add_argument("-d", action="store_true", help="Show detailed list")
    parser.add_argument("-u", action="store_true", help="List jobs submitted by the same user")
    parser.add_argument("-r", action="store_true", help="List jobs in reverse order of submission time")
    parser.add_argument("-n", help="Filter by job name prefix")
    parser.add_argument(
        "-m",
        type=int,
        help="Maximum number of jobs that will be listed",
    )
    return parser


class JobCommandModule(CommandModule, CommandUtil):
    """Command module with commands for job management."""

    def __init__(self):
        super().__init__()
        self.logger = logging.getLogger(self.__class__.__name__)

    def get_spec(self):
        return CommandModuleSpec(
            name="job_mgmt",
            cmd_specs=[
                CommandSpec(
                    name=AdminCommandNames.DELETE_WORKSPACE,
                    description="delete the workspace of a job",
                    usage=f"{AdminCommandNames.DELETE_WORKSPACE} job_id",
                    handler_func=self.delete_job_id,
                    authz_func=self.authorize_job,
                    enabled=False,
                    confirm=ConfirmMethod.AUTH,
                ),
                CommandSpec(
                    name=AdminCommandNames.START_APP,
                    description="start the FL app",
                    usage=f"{AdminCommandNames.START_APP} job_id server|client|all",
                    handler_func=self.start_app,
                    authz_func=self.authorize_job,
                ),
                CommandSpec(
                    name=AdminCommandNames.LIST_JOBS,
                    description="list submitted jobs",
                    usage=f"{AdminCommandNames.LIST_JOBS} [-n name_prefix] [-d] [-u] [-r] [-m num_of_jobs] [job_id_prefix]",
                    handler_func=self.list_jobs,
                    authz_func=self.command_authz_required,
                ),
                CommandSpec(
                    name=AdminCommandNames.GET_JOB_META,
                    description="get meta info of specified job",
                    usage=f"{AdminCommandNames.GET_JOB_META} job_id",
                    handler_func=self.get_job_meta,
                    authz_func=self.authorize_job,
                ),
                CommandSpec(
                    name=AdminCommandNames.DELETE_JOB,
                    description="delete a job and persisted workspace",
                    usage=f"{AdminCommandNames.DELETE_JOB} job_id",
                    handler_func=self.delete_job,
                    authz_func=self.authorize_job,
                    confirm=ConfirmMethod.AUTH,
                ),
                CommandSpec(
                    name=AdminCommandNames.ABORT_JOB,
                    description="abort a job if it is running or dispatched",
                    usage=f"{AdminCommandNames.ABORT_JOB} job_id",
                    handler_func=self.abort_job,  # see if running, if running, send abort command
                    authz_func=self.authorize_job,
                    confirm=ConfirmMethod.YESNO,
                ),
                CommandSpec(
                    name=AdminCommandNames.ABORT_TASK,
                    description="abort the client current task execution",
                    usage=f"{AdminCommandNames.ABORT_TASK} job_id <client-name>",
                    handler_func=self.abort_task,
                    authz_func=self.authorize_abort_client_task,
                ),
                CommandSpec(
                    name=AdminCommandNames.CLONE_JOB,
                    description="clone a job with a new job_id",
                    usage=f"{AdminCommandNames.CLONE_JOB} job_id",
                    handler_func=self.clone_job,
                    authz_func=self.authorize_job,
                ),
                CommandSpec(
                    name=AdminCommandNames.SUBMIT_JOB,
                    description="submit a job",
                    usage=f"{AdminCommandNames.SUBMIT_JOB} job_folder",
                    handler_func=self.submit_job,
                    authz_func=self.command_authz_required,
                    client_cmd=ftd.UPLOAD_FOLDER_FQN,
                ),
                CommandSpec(
                    name=AdminCommandNames.DOWNLOAD_JOB,
                    description="download a specified job",
                    usage=f"{AdminCommandNames.DOWNLOAD_JOB} job_id",
                    handler_func=self.download_job,
                    authz_func=self.authorize_job,
                    client_cmd=ftd.DOWNLOAD_FOLDER_FQN,
                ),
            ],
        )

    def authorize_job(self, conn: Connection, args: List[str]):
        if len(args) < 2:
            conn.append_error(
                "syntax error: missing job_id", meta=make_meta(MetaStatusValue.SYNTAX_ERROR, "missing job_id")
            )
            return PreAuthzReturnCode.ERROR

        job_id = args[1].lower()
        conn.set_prop(self.JOB_ID, job_id)
        engine = conn.app_ctx
        job_def_manager = engine.job_def_manager

        with engine.new_context() as fl_ctx:
            job = job_def_manager.get_job(job_id, fl_ctx)

        if not job:
            conn.append_error(
                f"Job with ID {job_id} doesn't exist", meta=make_meta(MetaStatusValue.INVALID_JOB_ID, job_id)
            )
            return PreAuthzReturnCode.ERROR

        conn.set_prop(self.JOB, job)

        conn.set_prop(ConnProps.SUBMITTER_NAME, job.meta.get(JobMetaKey.SUBMITTER_NAME, ""))
        conn.set_prop(ConnProps.SUBMITTER_ORG, job.meta.get(JobMetaKey.SUBMITTER_ORG, ""))
        conn.set_prop(ConnProps.SUBMITTER_ROLE, job.meta.get(JobMetaKey.SUBMITTER_ROLE, ""))

        if len(args) > 2:
            err = self.validate_command_targets(conn, args[2:])
            if err:
                conn.append_error(err, meta=make_meta(MetaStatusValue.SYNTAX_ERROR, err))
                return PreAuthzReturnCode.ERROR

        return PreAuthzReturnCode.REQUIRE_AUTHZ

    def abort_task(self, conn, args: List[str]) -> str:
        engine = conn.app_ctx
        if not isinstance(engine, ServerEngineInternalSpec):
            raise TypeError("engine must be ServerEngineInternalSpec but got {}".format(type(engine)))

        job_id = conn.get_prop(self.JOB_ID)
        message = new_message(conn, topic=TrainingTopic.ABORT_TASK, body="", require_authz=False)
        message.set_header(RequestHeader.JOB_ID, str(job_id))
        replies = self.send_request_to_clients(conn, message)
        return self.process_replies_to_table(conn, replies)

    def _start_app_on_clients(self, conn: Connection, job_id: str) -> bool:
        engine = conn.app_ctx
        client_names = conn.get_prop(self.TARGET_CLIENT_NAMES, None)
        run_process = engine.run_processes.get(job_id, {})
        if not run_process:
            conn.append_error(f"Job: {job_id} is not running.")
            return False

        participants: Dict[str, Client] = run_process.get(RunProcessKey.PARTICIPANTS, {})
        wrong_clients = []
        for client in client_names:
            client_valid = False
            for _, p in participants.items():
                if client == p.name:
                    client_valid = True
                    break
            if not client_valid:
                wrong_clients.append(client)

        if wrong_clients:
            display_clients = ",".join(wrong_clients)
            conn.append_error(f"{display_clients} are not in the job running list.")
            return False

        err = engine.check_app_start_readiness(job_id)
        if err:
            conn.append_error(err)
            return False

        message = new_message(conn, topic=TrainingTopic.START, body="", require_authz=False)
        message.set_header(RequestHeader.JOB_ID, job_id)
        replies = self.send_request_to_clients(conn, message)
        self.process_replies_to_table(conn, replies)
        return True

    def start_app(self, conn: Connection, args: List[str]):
        engine = conn.app_ctx
        if not isinstance(engine, ServerEngineInternalSpec):
            raise TypeError("engine must be ServerEngineInternalSpec but got {}".format(type(engine)))

        job_id = conn.get_prop(self.JOB_ID)
        if len(args) < 3:
            conn.append_error("Please provide the target name (client / all) for start_app command.")
            return

        target_type = args[2]
        if target_type == self.TARGET_TYPE_SERVER:
            # if not self._start_app_on_server(conn, job_id):
            #     return
            conn.append_error("start_app command only supports client app start.")
            return
        elif target_type == self.TARGET_TYPE_CLIENT:
            if not self._start_app_on_clients(conn, job_id):
                return
        else:
            # # all
            # success = self._start_app_on_server(conn, job_id)
            #
            # if success:
            client_names = conn.get_prop(self.TARGET_CLIENT_NAMES, None)
            if client_names:
                if not self._start_app_on_clients(conn, job_id):
                    return
        conn.append_success("")

    def delete_job_id(self, conn: Connection, args: List[str]):
        job_id = args[1]
        engine = conn.app_ctx
        if not isinstance(engine, ServerEngine):
            raise TypeError("engine must be ServerEngine but got {}".format(type(engine)))

        if job_id in engine.run_processes.keys():
            conn.append_error(f"Current running run_{job_id} can not be deleted.")
            return

        err = engine.delete_job_id(job_id)
        if err:
            conn.append_error(err)
            return

        # ask clients to delete this RUN
        message = new_message(conn, topic=TrainingTopic.DELETE_RUN, body="", require_authz=False)
        message.set_header(RequestHeader.JOB_ID, str(job_id))
        clients = engine.get_clients()
        if clients:
            conn.set_prop(self.TARGET_CLIENT_TOKENS, [x.token for x in clients])
            replies = self.send_request_to_clients(conn, message)
            self.process_replies_to_table(conn, replies)

        conn.append_success("")

    def list_jobs(self, conn: Connection, args: List[str]):
        try:
            parser = _create_list_job_cmd_parser()
            parsed_args = parser.parse_args(args[1:])

            engine = conn.app_ctx
            job_def_manager = engine.job_def_manager
            if not isinstance(job_def_manager, JobDefManagerSpec):
                raise TypeError(
                    f"job_def_manager in engine is not of type JobDefManagerSpec, but got {type(job_def_manager)}"
                )

            with engine.new_context() as fl_ctx:
                jobs = job_def_manager.get_all_jobs(fl_ctx)
            if jobs:
                id_prefix = parsed_args.job_id
                name_prefix = parsed_args.n
                max_jobs_listed = parsed_args.m
                user_name = conn.get_prop(ConnProps.USER_NAME, "") if parsed_args.u else None

                filtered_jobs = [job for job in jobs if self._job_match(job.meta, id_prefix, name_prefix, user_name)]
                if not filtered_jobs:
                    conn.append_string(
                        "No jobs matching the specified criteria.",
                        meta=make_meta(MetaStatusValue.OK, extra={MetaKey.JOBS: []}),
                    )
                    return

                reverse = True if parsed_args.r else False
                filtered_jobs.sort(key=lambda job: job.meta.get(JobMetaKey.SUBMIT_TIME.value, 0.0), reverse=reverse)

                if max_jobs_listed:
                    if reverse:
                        filtered_jobs = filtered_jobs[:max_jobs_listed]
                    else:
                        filtered_jobs = filtered_jobs[-max_jobs_listed:]

                if parsed_args.d:
                    self._send_detail_list(conn, filtered_jobs)
                else:
                    self._send_summary_list(conn, filtered_jobs)

            else:
                conn.append_string("No jobs found.", meta=make_meta(MetaStatusValue.OK, extra={MetaKey.JOBS: []}))
        except Exception as e:
            conn.append_error(
                secure_format_exception(e),
                meta=make_meta(MetaStatusValue.INTERNAL_ERROR, info=secure_format_exception(e)),
            )
            return

        conn.append_success("")

    def delete_job(self, conn: Connection, args: List[str]):
        job = conn.get_prop(self.JOB)
        if not job:
            conn.append_error(
                "program error: job not set in conn", meta=make_meta(MetaStatusValue.INTERNAL_ERROR, "no job")
            )
            return

        job_id = conn.get_prop(self.JOB_ID)
        if job.meta.get(JobMetaKey.STATUS, "") in [RunStatus.DISPATCHED.value, RunStatus.RUNNING.value]:
            conn.append_error(
                f"job: {job_id} is running, could not be deleted at this time.",
                meta=make_meta(MetaStatusValue.JOB_RUNNING, job_id),
            )
            return

        try:
            engine = conn.app_ctx
            job_def_manager = engine.job_def_manager

            with engine.new_context() as fl_ctx:
                job_def_manager.delete(job_id, fl_ctx)
                conn.append_string(f"Job {job_id} deleted.")
        except BaseException as e:
            conn.append_error(
                f"exception occurred: {secure_format_exception(e)}",
                meta=make_meta(MetaStatusValue.INTERNAL_ERROR, f"exception {type(e)}"),
            )
            return
        conn.append_success("", meta=make_meta(MetaStatusValue.OK))

    def get_job_meta(self, conn: Connection, args: List[str]):
        job_id = conn.get_prop(self.JOB_ID)
        engine = conn.app_ctx
        job_def_manager = engine.job_def_manager
        if not isinstance(job_def_manager, JobDefManagerSpec):
            raise TypeError(
                f"job_def_manager in engine is not of type JobDefManagerSpec, but got {type(job_def_manager)}"
            )
        with engine.new_context() as fl_ctx:
            job = job_def_manager.get_job(jid=job_id, fl_ctx=fl_ctx)
            if job:
                conn.append_dict(job.meta, meta=make_meta(MetaStatusValue.OK, extra={MetaKey.JOB_META: job.meta}))
            else:
                conn.append_error(
                    f"job {job_id} does not exist", meta=make_meta(MetaStatusValue.INVALID_JOB_ID, job_id)
                )

    def abort_job(self, conn: Connection, args: List[str]):
        engine = conn.app_ctx
        job_runner = engine.job_runner

        try:
            job_id = conn.get_prop(self.JOB_ID)
            with engine.new_context() as fl_ctx:
<<<<<<< HEAD
                job_manager = engine.get_component(SystemComponents.JOB_MANAGER)
                job = job_manager.get_job(job_id, fl_ctx)
                if job.meta.get(JobMetaKey.STATUS) in [RunStatus.SUBMITTED, RunStatus.DISPATCHED]:
                    job_manager.set_status(job.job_id, RunStatus.FINISHED_ABORTED, fl_ctx)
                    conn.append_string(f"Abort the job: {job_id} before run.")
=======
                message = job_runner.stop_run(job_id, fl_ctx)
                if message:
                    conn.append_error(message, meta=make_meta(MetaStatusValue.INTERNAL_ERROR, message))
                else:
                    conn.append_string("Abort signal has been sent to the server app.")
>>>>>>> 67105909
                    conn.append_success("", make_meta(MetaStatusValue.OK))
                    return
                else:
                    message = job_runner.stop_run(job_id, fl_ctx)
                    if message:
                        conn.append_error(message, meta=make_meta(MetaStatusValue.INTERNAL_ERROR))
                    else:
                        conn.append_string("Abort signal has been sent to the server app.")
                        conn.append_success("", make_meta(MetaStatusValue.OK))
        except BaseException as e:
            conn.append_error(
                f"Exception occurred trying to abort job: {secure_format_exception(e)}",
                meta=make_meta(MetaStatusValue.INTERNAL_ERROR, f"exception {type(e)}"),
            )
            return

    def clone_job(self, conn: Connection, args: List[str]):
        job = conn.get_prop(self.JOB)
        job_id = conn.get_prop(self.JOB_ID)
        engine = conn.app_ctx
        try:
            if not isinstance(engine, ServerEngine):
                raise TypeError(f"engine is not of type ServerEngine, but got {type(engine)}")
            job_def_manager = engine.job_def_manager
            if not isinstance(job_def_manager, JobDefManagerSpec):
                raise TypeError(
                    f"job_def_manager in engine is not of type JobDefManagerSpec, but got {type(job_def_manager)}"
                )
            with engine.new_context() as fl_ctx:
                data_bytes = job_def_manager.get_content(job_id, fl_ctx)

                job_meta = {str(k): job.meta[k] for k in job.meta.keys() & CLONED_META_KEYS}

                # set the submitter info for the new job
                job_meta[JobMetaKey.SUBMITTER_NAME.value] = conn.get_prop(ConnProps.USER_NAME)
                job_meta[JobMetaKey.SUBMITTER_ORG.value] = conn.get_prop(ConnProps.USER_ORG)
                job_meta[JobMetaKey.SUBMITTER_ROLE.value] = conn.get_prop(ConnProps.USER_ROLE)
                job_meta[JobMetaKey.CLONED_FROM.value] = job_id

                meta = job_def_manager.create(job_meta, data_bytes, fl_ctx)
                new_job_id = meta.get(JobMetaKey.JOB_ID)
                conn.append_string("Cloned job {} as: {}".format(job_id, new_job_id))
        except BaseException as e:
            conn.append_error(
                f"Exception occurred trying to clone job: {secure_format_exception(e)}",
                meta=make_meta(MetaStatusValue.INTERNAL_ERROR, f"exception {type(e)}"),
            )
            return
        conn.append_success("", meta=make_meta(status=MetaStatusValue.OK, extra={MetaKey.JOB_ID: new_job_id}))

    def authorize_list_files(self, conn: Connection, args: List[str]):
        if len(args) < 2:
            conn.append_error("syntax error: missing job_id")
            return False, None

        if len(args) > 3:
            conn.append_error("syntax error: too many arguments")
            return False, None

        return self.authorize_job(conn=conn, args=args[:2])

    def list_files(self, conn: Connection, args: List[str]):
        job_id = conn.get_prop(self.JOB_ID)

        if len(args) == 2:
            conn.append_string("job\nworkspace\n\nSpecify the job or workspace dir to see detailed contents.")
            return
        else:
            file = args[2]

        engine = conn.app_ctx
        try:
            job_def_manager = engine.job_def_manager
            if not isinstance(job_def_manager, JobDefManagerSpec):
                raise TypeError(
                    f"job_def_manager in engine is not of type JobDefManagerSpec, but got {type(job_def_manager)}"
                )
            with engine.new_context() as fl_ctx:
                job_data = job_def_manager.get_job_data(job_id, fl_ctx)
                if file.startswith(TopDir.JOB):
                    file = file[len(TopDir.JOB) :]
                    file = file.lstrip("/")
                    data_bytes = job_data[JobDataKey.JOB_DATA.value]
                    ls_info = ls_zip_from_bytes(data_bytes)
                elif file.startswith(TopDir.WORKSPACE):
                    file = file[len(TopDir.WORKSPACE) :]
                    file = file.lstrip("/")
                    workspace_bytes = job_data[JobDataKey.WORKSPACE_DATA.value]
                    ls_info = ls_zip_from_bytes(workspace_bytes)
                else:
                    conn.append_error("syntax error: top level directory must be job or workspace")
                    return
                return_string = "%-46s %19s %12s\n" % ("File Name", "Modified    ", "Size")
                for zinfo in ls_info:
                    date = "%d-%02d-%02d %02d:%02d:%02d" % zinfo.date_time[:6]
                    if zinfo.filename.startswith(file):
                        return_string += "%-46s %s %12d\n" % (zinfo.filename, date, zinfo.file_size)
                conn.append_string(return_string)
        except Exception as e:
            secure_log_traceback()
            conn.append_error(f"Exception occurred trying to get job from store: {secure_format_exception(e)}")
            return
        conn.append_success("")

    @staticmethod
    def _job_match(job_meta: Dict, id_prefix: str, name_prefix: str, user_name: str) -> bool:
        return (
            ((not id_prefix) or job_meta.get("job_id").lower().startswith(id_prefix.lower()))
            and ((not name_prefix) or job_meta.get("name").lower().startswith(name_prefix.lower()))
            and ((not user_name) or job_meta.get("submitter_name") == user_name)
        )

    @staticmethod
    def _send_detail_list(conn: Connection, jobs: List[Job]):
        list_of_jobs = []
        for job in jobs:
            JobCommandModule._set_duration(job)
            conn.append_string(json.dumps(job.meta, indent=4))
            list_of_jobs.append(job.meta)
        conn.append_string("", meta=make_meta(MetaStatusValue.OK, extra={MetaKey.JOBS: list_of_jobs}))

    @staticmethod
    def _send_summary_list(conn: Connection, jobs: List[Job]):
        table = conn.append_table(["Job ID", "Name", "Status", "Submit Time", "Run Duration"], name=MetaKey.JOBS)
        for job in jobs:
            JobCommandModule._set_duration(job)
            table_row = [
                job.meta.get(JobMetaKey.JOB_ID.value, ""),
                CommandUtil.get_job_name(job.meta),
                job.meta.get(JobMetaKey.STATUS.value, ""),
                job.meta.get(JobMetaKey.SUBMIT_TIME_ISO.value, ""),
                str(job.meta.get(JobMetaKey.DURATION.value, "N/A")),
            ]
            table.add_row(
                table_row,
                meta={
                    MetaKey.JOB_ID: job.meta.get(JobMetaKey.JOB_ID.value, ""),
                    MetaKey.JOB_NAME: CommandUtil.get_job_name(job.meta),
                    MetaKey.STATUS: job.meta.get(JobMetaKey.STATUS.value, ""),
                    MetaKey.SUBMIT_TIME: job.meta.get(JobMetaKey.SUBMIT_TIME_ISO.value, ""),
                    MetaKey.DURATION: str(job.meta.get(JobMetaKey.DURATION.value, "N/A")),
                },
            )

    @staticmethod
    def _set_duration(job):
        if job.meta.get(JobMetaKey.STATUS) == RunStatus.RUNNING.value:
            start_time = datetime.datetime.strptime(job.meta.get(JobMetaKey.START_TIME.value), "%Y-%m-%d %H:%M:%S.%f")
            duration = datetime.datetime.now() - start_time
            job.meta[JobMetaKey.DURATION.value] = str(duration)

    def submit_job(self, conn: Connection, args: List[str]):
        folder_name = args[1]
        zip_b64str = args[2]

        data_bytes = convert_legacy_zipped_app_to_job(b64str_to_bytes(zip_b64str))
        engine = conn.app_ctx

        try:
            with engine.new_context() as fl_ctx:
                job_validator = JobMetaValidator()
                valid, error, meta = job_validator.validate(folder_name, data_bytes)
                if not valid:
                    conn.append_error(error, meta=make_meta(MetaStatusValue.INVALID_JOB_DEFINITION, error))
                    return

                job_def_manager = engine.job_def_manager
                if not isinstance(job_def_manager, JobDefManagerSpec):
                    raise TypeError(
                        f"job_def_manager in engine is not of type JobDefManagerSpec, but got {type(job_def_manager)}"
                    )

                # set submitter info
                meta[JobMetaKey.SUBMITTER_NAME.value] = conn.get_prop(ConnProps.USER_NAME, "")
                meta[JobMetaKey.SUBMITTER_ORG.value] = conn.get_prop(ConnProps.USER_ORG, "")
                meta[JobMetaKey.SUBMITTER_ROLE.value] = conn.get_prop(ConnProps.USER_ROLE, "")

                meta = job_def_manager.create(meta, data_bytes, fl_ctx)
                job_id = meta.get(JobMetaKey.JOB_ID)
                conn.append_string(f"Submitted job: {job_id}")
                conn.append_success("", meta=make_meta(MetaStatusValue.OK, extra={MetaKey.JOB_ID: job_id}))
        except BaseException as e:
            conn.append_error(
                f"Exception occurred trying to submit job: {secure_format_exception(e)}",
                meta=make_meta(MetaStatusValue.INTERNAL_ERROR, f"exception {type(e)} occurred"),
            )
            return

    def _unzip_data(self, download_dir, job_data, job_id):
        job_id_dir = os.path.join(download_dir, job_id)
        if os.path.exists(job_id_dir):
            shutil.rmtree(job_id_dir)
        os.mkdir(job_id_dir)

        data_bytes = job_data[JobDataKey.JOB_DATA.value]
        job_dir = os.path.join(job_id_dir, "job")
        os.mkdir(job_dir)
        unzip_all_from_bytes(data_bytes, job_dir)

        workspace_bytes = job_data[JobDataKey.WORKSPACE_DATA.value]
        workspace_dir = os.path.join(job_id_dir, "workspace")
        os.mkdir(workspace_dir)
        if workspace_bytes is not None:
            unzip_all_from_bytes(workspace_bytes, workspace_dir)

    def download_job(self, conn: Connection, args: List[str]):
        job_id = args[1]
        download_dir = conn.get_prop(ConnProps.DOWNLOAD_DIR)
        download_job_url = conn.get_prop(ConnProps.DOWNLOAD_JOB_URL)

        engine = conn.app_ctx
        try:
            job_def_manager = engine.job_def_manager
            if not isinstance(job_def_manager, JobDefManagerSpec):
                raise TypeError(
                    f"job_def_manager in engine is not of type JobDefManagerSpec, but got {type(job_def_manager)}"
                )
            with engine.new_context() as fl_ctx:
                job_data = job_def_manager.get_job_data(job_id, fl_ctx)
                size = get_size(job_data, seen=None)
                if size > MAX_DOWNLOAD_JOB_SIZE:
                    conn.append_string(
                        ftd.DOWNLOAD_URL_MARKER + download_job_url + job_id,
                        meta=make_meta(
                            MetaStatusValue.OK,
                            extra={MetaKey.JOB_ID: job_id, MetaKey.JOB_DOWNLOAD_URL: download_job_url + job_id},
                        ),
                    )
                    return

                self._unzip_data(download_dir, job_data, job_id)
        except Exception as e:
            conn.append_error(f"Exception occurred trying to get job from store: {secure_format_exception(e)}")
            return
        try:
            data = zip_directory_to_bytes(download_dir, job_id)
            b64str = bytes_to_b64str(data)
            conn.append_string(b64str, meta=make_meta(MetaStatusValue.OK, extra={MetaKey.JOB_ID: job_id}))
        except FileNotFoundError:
            conn.append_error("No record found for job '{}'".format(job_id))
        except BaseException:
            secure_log_traceback()
            conn.append_error("Exception occurred during attempt to zip data to send for job: {}".format(job_id))<|MERGE_RESOLUTION|>--- conflicted
+++ resolved
@@ -407,25 +407,17 @@
         try:
             job_id = conn.get_prop(self.JOB_ID)
             with engine.new_context() as fl_ctx:
-<<<<<<< HEAD
                 job_manager = engine.get_component(SystemComponents.JOB_MANAGER)
                 job = job_manager.get_job(job_id, fl_ctx)
                 if job.meta.get(JobMetaKey.STATUS) in [RunStatus.SUBMITTED, RunStatus.DISPATCHED]:
                     job_manager.set_status(job.job_id, RunStatus.FINISHED_ABORTED, fl_ctx)
                     conn.append_string(f"Abort the job: {job_id} before run.")
-=======
-                message = job_runner.stop_run(job_id, fl_ctx)
-                if message:
-                    conn.append_error(message, meta=make_meta(MetaStatusValue.INTERNAL_ERROR, message))
-                else:
-                    conn.append_string("Abort signal has been sent to the server app.")
->>>>>>> 67105909
                     conn.append_success("", make_meta(MetaStatusValue.OK))
                     return
                 else:
                     message = job_runner.stop_run(job_id, fl_ctx)
                     if message:
-                        conn.append_error(message, meta=make_meta(MetaStatusValue.INTERNAL_ERROR))
+                        conn.append_error(message, meta=make_meta(MetaStatusValue.INTERNAL_ERROR, message))
                     else:
                         conn.append_string("Abort signal has been sent to the server app.")
                         conn.append_success("", make_meta(MetaStatusValue.OK))
