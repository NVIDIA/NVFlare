--- conflicted
+++ resolved
@@ -441,17 +441,9 @@
                     command_shareable.set_header(ServerCommandKey.PEER_FL_CONTEXT, shared_fl_ctx)
                     command_shareable.set_header(ServerCommandKey.FL_CLIENT, client)
 
-<<<<<<< HEAD
                     data = {ServerCommandKey.COMMAND: ServerCommandNames.GET_TASK,
                             ServerCommandKey.DATA: command_shareable}
                     command_conn.send(data)
-=======
-                    data = {
-                        ServerCommandKey.COMMAND: ServerCommandNames.GET_TASK,
-                        ServerCommandKey.DATA: command_shareable,
-                    }
-                    self.engine.command_conn.send(data)
->>>>>>> 3843b5cc
 
                     return_data = command_conn.recv()
                     taskname = return_data.get(ServerCommandKey.TASK_NAME)
@@ -544,17 +536,9 @@
                     command_shareable.set_header(ServerCommandKey.TASK_ID, task_id)
                     command_shareable.set_header(ServerCommandKey.SHAREABLE, shareable)
 
-<<<<<<< HEAD
                     data = {ServerCommandKey.COMMAND: ServerCommandNames.SUBMIT_UPDATE,
                             ServerCommandKey.DATA: command_shareable}
                     command_conn.send(data)
-=======
-                    data = {
-                        ServerCommandKey.COMMAND: ServerCommandNames.SUBMIT_UPDATE,
-                        ServerCommandKey.DATA: command_shareable,
-                    }
-                    self.engine.command_conn.send(data)
->>>>>>> 3843b5cc
         except BaseException:
             self.logger.info("Could not connect to server runner process - asked client to end the run")
 
@@ -614,17 +598,9 @@
                     command_shareable.set_header(ServerCommandKey.TOPIC, topic)
                     command_shareable.set_header(ServerCommandKey.SHAREABLE, shareable)
 
-<<<<<<< HEAD
                     data = {ServerCommandKey.COMMAND: ServerCommandNames.AUX_COMMUNICATE,
                             ServerCommandKey.DATA: command_shareable}
                     command_conn.send(data)
-=======
-                    data = {
-                        ServerCommandKey.COMMAND: ServerCommandNames.AUX_COMMUNICATE,
-                        ServerCommandKey.DATA: command_shareable,
-                    }
-                    self.engine.command_conn.send(data)
->>>>>>> 3843b5cc
 
                     return_data = command_conn.recv()
                     reply = return_data.get(ServerCommandKey.AUX_REPLY)
