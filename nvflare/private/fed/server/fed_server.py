--- conflicted
+++ resolved
@@ -36,11 +36,8 @@
 from nvflare.apis.fl_constant import (
     FLContextKey,
     MachineStatus,
-<<<<<<< HEAD
     ReservedKey,
-=======
     RunProcessKey,
->>>>>>> 91855d16
     ServerCommandKey,
     ServerCommandNames,
     SnapshotKey,
@@ -301,17 +298,14 @@
         self.server_state: ServerState = ColdState()
         self.snapshot_persistor = snapshot_persistor
 
-<<<<<<< HEAD
         flare_decomposers.register()
         common_decomposers.register()
-=======
         self._collective_comm_timeout = collective_command_timeout
 
     def _create_server_engine(self, args, snapshot_persistor):
         return ServerEngine(
             server=self, args=args, client_manager=self.client_manager, snapshot_persistor=snapshot_persistor
         )
->>>>>>> 91855d16
 
     def get_current_model_meta_data(self):
         """Get the model metadata, which usually contains additional fields."""
@@ -559,7 +553,6 @@
         try:
             with self.engine.lock:
                 job_id = shared_fl_context.get_prop(FLContextKey.CURRENT_RUN)
-<<<<<<< HEAD
                 command_conn = self.engine.get_command_conn(str(job_id))
                 if command_conn:
                     data = {
@@ -569,16 +562,6 @@
                     command_conn.send(data)
         except BaseException as e:
             self.logger.error(f"Could not connect to server runner process: {str(e)}", exc_info=True)
-=======
-            self.engine.send_command_to_child_runner_process(
-                job_id=job_id,
-                command_name=ServerCommandNames.SUBMIT_UPDATE,
-                command_data=shareable,
-                return_result=False,
-            )
-        except BaseException:
-            self.logger.info("Could not connect to server runner process - asked client to end the run")
->>>>>>> 91855d16
 
     def AuxCommunicate(self, request, context):
         """Handle auxiliary channel communication."""
@@ -667,10 +650,6 @@
                         fl_ctx.props.update(child_fl_ctx)
                 else:
                     reply = make_reply(ReturnCode.ERROR)
-<<<<<<< HEAD
-        except BaseException as e:
-            self.logger.error(f"Could not connect to server runner process: {str(e)} - asked client to end the run")
-=======
             else:
                 with self.engine.lock:
                     job_id = shared_fl_context.get_prop(FLContextKey.CURRENT_RUN)
@@ -687,7 +666,6 @@
                         reply = make_reply(ReturnCode.ERROR)
         except BaseException:
             self.logger.info("Could not connect to server runner process - asked client to end the run")
->>>>>>> 91855d16
             reply = make_reply(ReturnCode.COMMUNICATION_ERROR)
 
         return reply
