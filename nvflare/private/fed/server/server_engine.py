--- conflicted
+++ resolved
@@ -457,13 +457,8 @@
     def get_staging_path_of_app(self, app_name: str) -> str:
         return os.path.join(self.server.admin_server.file_upload_dir, app_name)
 
-<<<<<<< HEAD
     def deploy_app_to_server(self, run_destination: str, app_name: str, app_staging_path: str) -> str:
         return self.deploy_app(run_destination, app_name, WorkspaceConstants.APP_PREFIX + "server")
-=======
-    def deploy_app_to_server(self, run_number: str, app_name: str, app_staging_path: str) -> str:
-        return self.deploy_app(run_number, app_name, "app_server")
->>>>>>> 51fe5b7b
 
     def prepare_deploy_app_to_client(self, app_name: str, app_staging_path: str, client_name: str) -> str:
         return self.deploy_app(app_name, WorkspaceConstants.APP_PREFIX + client_name)
