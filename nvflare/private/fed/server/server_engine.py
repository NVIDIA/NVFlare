# Copyright (c) 2021-2022, NVIDIA CORPORATION.  All rights reserved.
#
# Licensed under the Apache License, Version 2.0 (the "License");
# you may not use this file except in compliance with the License.
# You may obtain a copy of the License at
#
#     http://www.apache.org/licenses/LICENSE-2.0
#
# Unless required by applicable law or agreed to in writing, software
# distributed under the License is distributed on an "AS IS" BASIS,
# WITHOUT WARRANTIES OR CONDITIONS OF ANY KIND, either express or implied.
# See the License for the specific language governing permissions and
# limitations under the License.

import copy
import logging
import os
import pickle
import re
import shlex
import shutil
import subprocess
import sys
import threading
import time
from concurrent.futures import ThreadPoolExecutor
from multiprocessing.connection import Client as CommandClient
from multiprocessing.connection import Listener
from threading import Lock
from typing import List, Tuple

from nvflare.apis.client import Client
from nvflare.apis.fl_constant import (
    AdminCommandNames,
    FLContextKey,
    MachineStatus,
    ReservedTopic,
    ReturnCode,
    ServerCommandKey,
    ServerCommandNames,
    SnapshotKey,
)
from nvflare.apis.fl_context import FLContext
from nvflare.apis.fl_snapshot import RunSnapshot, FLSnapshot
from nvflare.apis.impl.job_def_manager import SimpleJobDefManager
from nvflare.apis.shareable import Shareable, make_reply
from nvflare.apis.study_manager_spec import StudyManagerSpec
from nvflare.apis.utils.common_utils import get_open_ports
from nvflare.apis.utils.fl_context_utils import get_serializable_data
from nvflare.apis.workspace import Workspace
from nvflare.app_common.storages.filesystem_storage import FilesystemStorage
from nvflare.fuel.hci.zip_utils import zip_directory_to_bytes
from nvflare.private.admin_defs import Message
from nvflare.private.defs import RequestHeader
from nvflare.private.fed.server.server_json_config import ServerJsonConfigurator
from nvflare.widgets.info_collector import InfoCollector
from nvflare.widgets.widget import Widget, WidgetID

from .client_manager import ClientManager
from .run_manager import RunManager
from .server_engine_internal_spec import EngineInfo, RunInfo, ServerEngineInternalSpec
from .server_status import ServerStatus


class ServerEngine(ServerEngineInternalSpec):
    def __init__(self, server, args, client_manager: ClientManager, snapshot_persistor, workers=3):
        """Server engine.

        Args:
            server: server
            args: arguments
            client_manager (ClientManager): client manager.
            workers: number of worker threads.
        """
        # TODO:: clean up the server function / requirement here should be BaseServer
        self.server = server
        self.args = args
        self.run_processes = {}
        self.run_manager = None
        self.conf = None
        # TODO:: does this class need client manager?
        self.client_manager = client_manager

        self.widgets = {
            WidgetID.INFO_COLLECTOR: InfoCollector(),
            # WidgetID.FED_EVENT_RUNNER: ServerFedEventRunner()
        }

        self.engine_info = EngineInfo()

        if not workers >= 1:
            raise ValueError("workers must >= 1 but got {}".format(workers))

        self.executor = ThreadPoolExecutor(max_workers=workers)
        self.lock = Lock()
        self.logger = logging.getLogger(self.__class__.__name__)

        # self.job_def_manager = job_def_manager  # todo: need to figure out how to initialize job manager with inputs
        self.job_def_manager = SimpleJobDefManager(
            StudyManagerSpec(), FilesystemStorage(root_dir="/workspace/nvflare_provis")
        )

        self.asked_to_stop = False
        self.snapshot_persistor = snapshot_persistor
        self.parent_conn = None
        self.parent_conn_lock = Lock()

    def _get_server_app_folder(self):
        return "app_server"

    def _get_client_app_folder(self, client_name):
        return "app_" + client_name

    def _get_run_folder(self, run_destination):
        return os.path.join(self.args.workspace, "run_" + str(run_destination))

    def get_engine_info(self) -> EngineInfo:
        self.engine_info.app_names = {}
        if bool(self.run_processes):
            self.engine_info.status = MachineStatus.STARTED
        else:
            self.engine_info.status = MachineStatus.STOPPED

        for run_number, _ in self.run_processes.items():
            run_folder = os.path.join(self.args.workspace, "run_" + str(run_number))
            app_file = os.path.join(run_folder, "fl_app.txt")
            if os.path.exists(app_file):
                with open(app_file, "r") as f:
                    self.engine_info.app_names[run_number] = f.readline().strip()
            else:
                self.engine_info.app_names[run_number] = "?"

        return self.engine_info

    def get_run_info(self) -> RunInfo:
        if self.run_manager:
            return self.run_manager.get_run_info()
        else:
            return None

    def creat_parent_connection(self, port):
        while not self.parent_conn:
            try:
                address = ("localhost", port)
                self.parent_conn = CommandClient(address, authkey="parent process secret password".encode())
            except Exception as e:
                time.sleep(1.0)
                pass

        threading.Thread(target=self.heartbeat_to_parent, args=[]).start()

    def heartbeat_to_parent(self):
        while True:
            try:
                with self.parent_conn_lock:
                    data = {ServerCommandKey.COMMAND: ServerCommandNames.HEARTBEAT, ServerCommandKey.DATA: {}}
                    self.parent_conn.send(data)
                time.sleep(1.0)
            except BaseException:
                # The parent process can not be reached. Terminate the child process.
                break
        os.killpg(os.getpgid(os.getpid()), 9)

    def delete_run_number(self, num):
        run_number_folder = os.path.join(self.args.workspace, "run_" + str(num))
        if os.path.exists(run_number_folder):
            shutil.rmtree(run_number_folder)
        return ""

    def get_run_number(self):
        return self.run_number

    def get_clients(self) -> [Client]:
        return list(self.client_manager.clients.values())

    def validate_clients(self, client_names: List[str]) -> Tuple[List[Client], List[str]]:
        return self._get_all_clients_from_inputs(client_names)

    def start_app_on_server(self, run_destination: str, snapshot=None) -> str:
        if run_destination in self.run_processes.keys():
            return f"Server run_{run_destination} already started."
        else:
            app_root = os.path.join(self._get_run_folder(run_destination), self._get_server_app_folder())
            if not os.path.exists(app_root):
                return "Server app does not exist. Please deploy the server app before starting."

            self.engine_info.status = MachineStatus.STARTING

            app_custom_folder = ""
            if self.server.enable_byoc:
                app_custom_folder = os.path.join(app_root, "custom")
<<<<<<< HEAD
=======
            self.child_process = self._start_runner_process(
                self.args, app_root, self.run_number, app_custom_folder, snapshot
            )
>>>>>>> 3843b5cc

            open_ports = get_open_ports(2)
            self._start_runner_process(self.args, app_root, run_destination, app_custom_folder,
                                       open_ports, snapshot)

            threading.Thread(target=self._listen_command, args=(open_ports[0], run_destination)).start()

            self.engine_info.status = MachineStatus.STARTED
            return ""

    def _listen_command(self, listen_port, run_destination):
        address = ("localhost", int(listen_port))
        listener = Listener(address, authkey="parent process secret password".encode())
        conn = listener.accept()

        while run_destination in self.run_processes.keys():
            try:
                if conn.poll(0.1):
                    received_data = conn.recv()
                    command = received_data.get(ServerCommandKey.COMMAND)
                    data = received_data.get(ServerCommandKey.DATA)

                    if command == ServerCommandNames.GET_CLIENTS:
                        return_data = {ServerCommandKey.CLIENTS: self.client_manager.clients}
                        conn.send(return_data)
                    elif command == ServerCommandNames.AUX_SEND:
                        targets = data.get("targets")
                        topic = data.get("topic")
                        request = data.get("request")
                        timeout = data.get("timeout")
                        fl_ctx = data.get("fl_ctx")
                        replies = self.aux_send(targets=targets, topic=topic, request=request,
                                                timeout=timeout, fl_ctx=fl_ctx)
                        conn.send(replies)
            except:
                self.logger.warning("Failed to process the child process command.")

    def wait_for_complete(self, run_number):
        while True:
            try:
                with self.lock:
                    command_conn = self.get_command_conn(run_number)
                    if command_conn:
                        data = {ServerCommandKey.COMMAND: ServerCommandNames.HEARTBEAT, ServerCommandKey.DATA: {}}
                        command_conn.send(data)
                time.sleep(1.0)
            except BaseException:
                with self.lock:
                    self.run_processes.pop(run_number)
                self.engine_info.status = MachineStatus.STOPPED
                break

    def _start_runner_process(self, args, app_root, run_number, app_custom_folder, open_ports, snapshot):
        new_env = os.environ.copy()
        if app_custom_folder != "":
            new_env["PYTHONPATH"] = new_env["PYTHONPATH"] + ":" + app_custom_folder

        listen_port = open_ports[1]
        if snapshot:
            restore_snapshot = True
        else:
            restore_snapshot = False
        command_options = ""
        for t in args.set:
            command_options += " " + t
        command = (
<<<<<<< HEAD
                f"{sys.executable} -m nvflare.private.fed.app.server.runner_process -m "
                + args.workspace
                + " -s fed_server.json -r " + app_root
                + " -n " + str(run_number)
                + " -p " + str(listen_port)
                + " -c " + str(open_ports[0])
                + " --set" + command_options + " print_conf=True restore_snapshot=" + str(restore_snapshot)
=======
            f"{sys.executable} -m nvflare.private.fed.app.server.runner_process -m "
            + args.workspace
            + " -s fed_server.json -r "
            + app_root
            + " -n "
            + str(run_number)
            + " -p "
            + str(self.open_port)
            + " --set"
            + command_options
            + " print_conf=True restore_snapshot="
            + str(restore_snapshot)
>>>>>>> 3843b5cc
        )
        # use os.setsid to create new process group ID

        # command = f"{sys.executable} -m nvflare.private.fed.app.server.worker_process"
        process = subprocess.Popen(shlex.split(command, " "), preexec_fn=os.setsid, env=new_env)

        threading.Thread(target=self.wait_for_complete, args=[run_number]).start()

        with self.lock:
            self.run_processes[run_number] = {"_port": listen_port,
                                              "_conn": None,
                                              "_child_process": process
                                              }
        return process

    def remove_custom_path(self):
        regex = re.compile(".*/run_.*/custom")
        custom_paths = list(filter(regex.search, sys.path))
        for path in custom_paths:
            sys.path.remove(path)

    def abort_app_on_clients(self, clients: List[str]) -> str:
        status = self.engine_info.status
        if status == MachineStatus.STOPPED:
            return "Server app has not started."
        if status == MachineStatus.STARTING:
            return "Server app is starting, please wait for started before abort."
        return ""

    def abort_app_on_server(self, run_destination: str) -> str:
        status = self.engine_info.status
        if status == MachineStatus.STOPPED:
            return "Server app has not started."
        if status == MachineStatus.STARTING:
            return "Server app is starting, please wait for started before abort."

        self.logger.info("Abort the server app run.")
        # self.server.stop_training()
        self.server.shutdown = True
        # self.server.abort_run()

        try:
            with self.lock:
                command_conn = self.get_command_conn(run_destination)
                if command_conn:
                    data = {ServerCommandKey.COMMAND: AdminCommandNames.ABORT, ServerCommandKey.DATA: {}}
                    command_conn.send(data)
                    status_message = command_conn.recv()
                    self.logger.info(f"Abort server: {status_message}")
        except:
            with self.lock:
                child_process = self.run_processes.get(run_destination, {}).get("_child_process", None)
                if child_process:
                    child_process.terminate()
        finally:
            with self.lock:
                self.run_processes.pop(run_destination)

        self.engine_info.status = MachineStatus.STOPPED
        return ""

    def check_app_start_readiness(self, run_destination: str) -> str:
        if not run_destination in self.run_processes.keys():
            return f"Server app run_{run_destination} has not started."
        return ""

    def shutdown_server(self) -> str:
        status = self.server.status
        if status == ServerStatus.STARTING:
            return "Server app is starting, please wait for started before shutdown."

        self.logger.info("FL server shutdown.")
        # self.server.fl_shutdown()
        # future = self.executor.submit(server_shutdown, (self.server))

        touch_file = os.path.join(self.args.workspace, "shutdown.fl")
        future = self.executor.submit(lambda p: server_shutdown(*p), [self.server, touch_file])
        return ""

    def restart_server(self) -> str:
        status = self.server.status
        if status == ServerStatus.STARTING:
            return "Server is starting, please wait for started before restart."

        self.logger.info("FL server restart.")

        touch_file = os.path.join(self.args.workspace, "restart.fl")
        future = self.executor.submit(lambda p: server_shutdown(*p), [self.server, touch_file])
        return ""

    def get_widget(self, widget_id: str) -> Widget:
        return self.widgets.get(widget_id)

    def get_client_name_from_token(self, token: str) -> str:
        client = self.server.client_manager.clients.get(token)
        if client:
            return client.name
        else:
            return ""

    def get_all_clients(self):
        return list(self.server.client_manager.clients.keys())

    def _get_client_from_name(self, client_name):
        for c in self.get_clients():
            if client_name == c.name:
                return c
        return None

    def _get_all_clients_from_inputs(self, inputs):
        clients = []
        invalid_inputs = []
        all_clients = self.get_clients()
        for item in inputs:
            client = self.client_manager.clients.get(item)
            # if item in self.get_all_clients():
            if client:
                clients.append(client)
            else:
                client = self._get_client_from_name(item)
                if client:
                    clients.append(client)
                else:
                    invalid_inputs.append(item)
        return clients, invalid_inputs

    def get_app_data(self, app_name: str) -> Tuple[str, object]:
        # folder = self._get_run_folder()
        # data = zip_directory_to_bytes(folder, self._get_client_app_folder(client_name))
        fullpath_src = os.path.join(self.server.admin_server.file_upload_dir, app_name)
        if not os.path.exists(fullpath_src):
            return f"App folder '{app_name}' does not exist in staging area.", None

        # folder = self.args.workspace
        # data = zip_directory_to_bytes(
        #     folder, os.path.join("run_" + str(self.run_number), self._get_client_app_folder(client_name))
        # )
        data = zip_directory_to_bytes(fullpath_src, "")
        return "", data

    def get_app_run_info(self, run_number) -> RunInfo:
        run_info = None
        try:
            with self.lock:
                command_conn = self.get_command_conn(run_number)
                if command_conn:
                    data = {ServerCommandKey.COMMAND: ServerCommandNames.GET_RUN_INFO, ServerCommandKey.DATA: {}}
                    command_conn.send(data)
                    run_info = command_conn.recv()
        except:
            self.logger.error(f"Failed to get_app_run_info from run_{run_number}")

        return run_info

    def set_run_manager(self, run_manager: RunManager):
        self.run_manager = run_manager
        for _, widget in self.widgets.items():
            self.run_manager.add_handler(widget)

    def set_configurator(self, conf: ServerJsonConfigurator):
        if not isinstance(conf, ServerJsonConfigurator):
            raise TypeError("conf must be ServerJsonConfigurator but got {}".format(type(conf)))
        self.conf = conf

    def build_component(self, config_dict):
        return self.conf.build_component(config_dict)

    def new_context(self) -> FLContext:
        if self.run_manager:
            return self.run_manager.new_context()
        else:
            return FLContext()

    def get_component(self, component_id: str) -> object:
        return self.run_manager.get_component(component_id)

    def fire_event(self, event_type: str, fl_ctx: FLContext):
        self.run_manager.fire_event(event_type, fl_ctx)

    def get_staging_path_of_app(self, app_name: str) -> str:
        return os.path.join(self.server.admin_server.file_upload_dir, app_name)

    def deploy_app_to_server(self, run_destination: str, app_name: str, app_staging_path: str) -> str:
        return self.deploy_app(run_destination, app_name, "app_server")

    def prepare_deploy_app_to_client(self, app_name: str, app_staging_path: str, client_name: str) -> str:
        return self.deploy_app(app_name, "app_" + client_name)

    def get_workspace(self) -> Workspace:
        return self.run_manager.get_workspace()

    def ask_to_stop(self):
        self.asked_to_stop = True

    def deploy_app(self, run_destination, src, dest):
        fullpath_src = os.path.join(self.server.admin_server.file_upload_dir, src)
        fullpath_dest = os.path.join(self._get_run_folder(run_destination), dest)
        if not os.path.exists(fullpath_src):
            return f"App folder '{src}' does not exist in staging area."
        if os.path.exists(fullpath_dest):
            shutil.rmtree(fullpath_dest)
        shutil.copytree(fullpath_src, fullpath_dest)

        app_file = os.path.join(self._get_run_folder(run_destination), "fl_app.txt")
        if os.path.exists(app_file):
            os.remove(app_file)
        with open(app_file, "wt") as f:
            f.write(f"{src}")

        return ""

    def remove_clients(self, clients: List[str]) -> str:
        for client in clients:
            self._remove_dead_client(client)
        return ""

    def _remove_dead_client(self, token):
        client = self.server.client_manager.remove_client(token)
        self.server.remove_client_data(token)
        if self.server.admin_server:
            self.server.admin_server.client_dead(token)

    def register_aux_message_handler(self, topic: str, message_handle_func):
        self.run_manager.aux_runner.register_aux_message_handler(topic, message_handle_func)

    def send_aux_request(self, targets: [], topic: str, request: Shareable, timeout: float, fl_ctx: FLContext) -> dict:
        if not targets:
            with self.parent_conn_lock:
                data = {ServerCommandKey.COMMAND: ServerCommandNames.GET_CLIENTS, ServerCommandKey.DATA: {}}
                self.parent_conn.send(data)
                return_data = self.parent_conn.recv()
                clients = return_data.get(ServerCommandKey.CLIENTS)
                self.client_manager.clients = clients
            targets = []
            for t in self.get_clients():
                targets.append(t.name)
        if targets:
            return self.run_manager.aux_runner.send_aux_request(
                targets=targets, topic=topic, request=request, timeout=timeout, fl_ctx=fl_ctx
            )
        else:
            return {}

    def parent_aux_send(self, targets: [], topic: str, request: Shareable, timeout: float, fl_ctx: FLContext) -> dict:
        with self.parent_conn_lock:
            data = {ServerCommandKey.COMMAND: ServerCommandNames.AUX_SEND,
                    ServerCommandKey.DATA: {"targets": targets,
                                            "topic": topic,
                                            "request": request,
                                            "timeout": timeout,
                                            "fl_ctx": get_serializable_data(fl_ctx)}
                    }
            self.parent_conn.send(data)
            return_data = self.parent_conn.recv()
            return return_data

    def aux_send(self, targets: [], topic: str, request: Shareable, timeout: float, fl_ctx: FLContext) -> dict:
        # Send the aux messages through admin_server
        request.set_peer_props(fl_ctx.get_all_public_props())

        message = Message(topic=ReservedTopic.AUX_COMMAND, body=pickle.dumps(request))
        message.set_header(RequestHeader.RUN_NUM, str(fl_ctx.get_prop(FLContextKey.CURRENT_RUN)))
        requests = {}
        for n in targets:
            requests.update({n: message})

        replies = self.server.admin_server.send_requests(requests, timeout_secs=timeout)
        results = {}
        for r in replies:
            client_name = self.get_client_name_from_token(r.client_token)
            if r.reply:
                try:
                    results[client_name] = pickle.loads(r.reply.body)
                except BaseException:
                    results[client_name] = make_reply(ReturnCode.COMMUNICATION_ERROR)
                    self.logger.error(
                        f"Received unexpected reply from client: {client_name}, "
                        f"message body:{r.reply.body} processing topic:{topic}"
                    )
            else:
                results[client_name] = None

        return results

    def get_command_conn(self, run_number):
        port = self.run_processes.get(run_number, {}).get("_port")
        command_conn = self.run_processes.get(run_number, {}).get("_conn", None)

        if not command_conn:
            try:
                address = ("localhost", port)
                command_conn = CommandClient(address, authkey="client process secret password".encode())

                self.run_processes[run_number]["_conn"] = command_conn
            except Exception as e:
                pass
        return command_conn

    def persist_components(self, fl_ctx: FLContext, completed: bool):

        # Call the State Persistor to persist all the component states
        # 1. call every component to generate the component states data
        #    Make sure to include the current round number
        # 2. call persistence API to save the component states

        fl_snapshot = self.snapshot_persistor.retrieve()
        if fl_snapshot:
            for run_number in list(fl_snapshot.run_snapshots.keys()):
                snapshot = fl_snapshot.get_snapshot(run_number)
                if snapshot.completed:
                    fl_snapshot.remove_snapshot(run_number)
        else:
            fl_snapshot = FLSnapshot()

        snapshot = RunSnapshot()
        for component_id, component in self.run_manager.components.items():
            snapshot.save_component_snapshot(
                component_id=component_id, component_state=component.get_persist_state(fl_ctx)
            )

        snapshot.save_component_snapshot(
            component_id=SnapshotKey.FL_CONTEXT, component_state=copy.deepcopy(get_serializable_data(fl_ctx).props)
        )

        workspace = fl_ctx.get_prop(FLContextKey.WORKSPACE_OBJECT)
        data = zip_directory_to_bytes(workspace.get_run_dir(fl_ctx.get_prop(FLContextKey.CURRENT_RUN)), "")
        snapshot.save_component_snapshot(component_id=SnapshotKey.WORKSPACE, component_state={"content": data})

        snapshot.completed = completed

        fl_snapshot.add_snapshot(fl_ctx.get_prop(FLContextKey.CURRENT_RUN), snapshot)
        self.server.snapshot_location = self.snapshot_persistor.save(snapshot=fl_snapshot)
        self.logger.info(f"persist the snapshot to: {self.server.snapshot_location}")

    def restore_components(self, snapshot: RunSnapshot, fl_ctx: FLContext):
        for component_id, component in self.run_manager.components.items():
            component.restore(snapshot.get_component_snapshot(component_id=component_id), fl_ctx)

        fl_ctx.props.update(snapshot.get_component_snapshot(component_id=SnapshotKey.FL_CONTEXT))

    def dispatch(self, topic: str, request: Shareable, fl_ctx: FLContext) -> Shareable:
        return self.run_manager.aux_runner.dispatch(topic=topic, request=request, fl_ctx=fl_ctx)

    def show_stats(self, run_number):
        stats = None
        try:
            with self.lock:
                command_conn = self.get_command_conn(run_number)
                if command_conn:
                    data = {ServerCommandKey.COMMAND: ServerCommandNames.SHOW_STATS,
                            ServerCommandKey.DATA: {}}
                    command_conn.send(data)
                    stats = command_conn.recv()
        except:
            self.logger.error(f"Failed to get_stats from run_{run_number}")

        return stats

    def get_errors(self, run_number):
        stats = None
        try:
            with self.lock:
                command_conn = self.get_command_conn(run_number)
                if command_conn:
                    data = {ServerCommandKey.COMMAND: ServerCommandNames.GET_ERRORS,
                            ServerCommandKey.DATA: {}}
                    command_conn.send(data)
                    stats = command_conn.recv()
        except:
            self.logger.error(f"Failed to get_stats from run_{run_number}")

        return stats

    def close(self):
        self.executor.shutdown()


def server_shutdown(server, touch_file):
    with open(touch_file, "a"):
        os.utime(touch_file, None)

    try:
        server.fl_shutdown()
        server.admin_server.stop()
    finally:
        sys.exit(2)


def copy_new_server_properties(server, new_server):
    # server.model_manager = new_server.model_manager
    # server.model_saver = new_server.model_saver
    server.builder = new_server.builder

    server.wait_after_min_clients = new_server.wait_after_min_clients

    server.outbound_filters = new_server.outbound_filters
    server.inbound_filters = new_server.inbound_filters
    server.cmd_modules = new_server.cmd_modules
    server.processors = new_server.processors

    # server.task_name = new_server.task_name
    server.min_num_clients = new_server.min_num_clients
    server.max_num_clients = new_server.max_num_clients
    server.current_round = new_server.current_round
    server.num_rounds = new_server.num_rounds
    server.start_round = new_server.start_round

    # server.heart_beat_timeout = new_server.heart_beat_timeout
    # server.handlers = new_server.handlers

    # clients = server.client_manager.clients
    # server.client_manager = new_server.client_manager
    # server.client_manager.clients = clients
    server.client_manager.min_num_clients = new_server.client_manager.min_num_clients
    server.client_manager.max_num_clients = new_server.client_manager.max_num_clients
    server.client_manager.logger = new_server.client_manager.logger
    server.client_manager.logger.disabled = False

    server.reset_tokens()
    server.contributed_clients.clear()
    # server.accumulator.clear()

    server.fl_ctx = new_server.fl_ctx

    server.controller = new_server.controller
    # server.model_aggregator = new_server.model_aggregator
    # server.model_saver = new_server.model_saver
    # server.shareable_generator = new_server.shareable_generator


def set_up_run_config(server, conf):
    server.heart_beat_timeout = conf.heartbeat_timeout
    server.runner_config = conf.runner_config
    server.handlers = conf.handlers<|MERGE_RESOLUTION|>--- conflicted
+++ resolved
@@ -189,12 +189,6 @@
             app_custom_folder = ""
             if self.server.enable_byoc:
                 app_custom_folder = os.path.join(app_root, "custom")
-<<<<<<< HEAD
-=======
-            self.child_process = self._start_runner_process(
-                self.args, app_root, self.run_number, app_custom_folder, snapshot
-            )
->>>>>>> 3843b5cc
 
             open_ports = get_open_ports(2)
             self._start_runner_process(self.args, app_root, run_destination, app_custom_folder,
@@ -261,7 +255,6 @@
         for t in args.set:
             command_options += " " + t
         command = (
-<<<<<<< HEAD
                 f"{sys.executable} -m nvflare.private.fed.app.server.runner_process -m "
                 + args.workspace
                 + " -s fed_server.json -r " + app_root
@@ -269,20 +262,6 @@
                 + " -p " + str(listen_port)
                 + " -c " + str(open_ports[0])
                 + " --set" + command_options + " print_conf=True restore_snapshot=" + str(restore_snapshot)
-=======
-            f"{sys.executable} -m nvflare.private.fed.app.server.runner_process -m "
-            + args.workspace
-            + " -s fed_server.json -r "
-            + app_root
-            + " -n "
-            + str(run_number)
-            + " -p "
-            + str(self.open_port)
-            + " --set"
-            + command_options
-            + " print_conf=True restore_snapshot="
-            + str(restore_snapshot)
->>>>>>> 3843b5cc
         )
         # use os.setsid to create new process group ID
 
