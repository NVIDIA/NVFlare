# Copyright (c) 2021-2022, NVIDIA CORPORATION.  All rights reserved.
#
# Licensed under the Apache License, Version 2.0 (the "License");
# you may not use this file except in compliance with the License.
# You may obtain a copy of the License at
#
#     http://www.apache.org/licenses/LICENSE-2.0
#
# Unless required by applicable law or agreed to in writing, software
# distributed under the License is distributed on an "AS IS" BASIS,
# WITHOUT WARRANTIES OR CONDITIONS OF ANY KIND, either express or implied.
# See the License for the specific language governing permissions and
# limitations under the License.

import json
from typing import List

from nvflare.apis.fl_constant import AdminCommandNames, WorkspaceConstants
from nvflare.fuel.hci.conn import Connection
from nvflare.fuel.hci.reg import CommandModule, CommandModuleSpec, CommandSpec
from nvflare.private.defs import InfoCollectorTopic, RequestHeader
from nvflare.private.fed.server.admin import new_message
from nvflare.private.fed.server.server_engine_internal_spec import ServerEngineInternalSpec
from nvflare.widgets.info_collector import InfoCollector
from nvflare.widgets.widget import WidgetID

from .cmd_utils import CommandUtil


class InfoCollectorCommandModule(CommandModule, CommandUtil):
    """This class is for server side info collector commands.

    NOTE: we only support Server side info collector commands for now,
    due to the complexity of client-side process/child-process architecture.
    """

    CONN_KEY_COLLECTOR = "collector"

    def get_spec(self):
        return CommandModuleSpec(
            name="info",
            cmd_specs=[
                CommandSpec(
                    name=AdminCommandNames.SHOW_STATS,
                    description="show current system stats",
                    usage="show_stats",
                    handler_func=self.show_stats,
                    authz_func=self.authorize_info_collection,
                    visible=True,
                ),
                CommandSpec(
                    name=AdminCommandNames.SHOW_ERRORS,
                    description="show latest errors",
                    usage="show_errors",
                    handler_func=self.show_errors,
                    authz_func=self.authorize_info_collection,
                    visible=True,
                ),
                CommandSpec(
                    name=AdminCommandNames.RESET_ERRORS,
                    description="reset errors",
                    usage="reset_errors",
                    handler_func=self.reset_errors,
                    authz_func=self.authorize_info_collection,
                    visible=True,
                ),
            ],
        )

    def authorize_info_collection(self, conn: Connection, args: List[str]):
        if len(args) != 3:
            conn.append_error("syntax error: missing run_number and target")
            return False, None

        run_number = args[1].lower()
        if not run_number.startswith(WorkspaceConstants.WORKSPACE_PREFIX):
            conn.append_error("syntax error: run_number must be run_XXX")
            return False, None
<<<<<<< HEAD
        run_number = run_destination[len(WorkspaceConstants.WORKSPACE_PREFIX):]
        conn.set_prop(self.RUN_NUMBER, run_number)
=======
        destination = run_number[4:]
        conn.set_prop(self.RUN_NUMBER, destination)
>>>>>>> 51fe5b7b

        engine = conn.app_ctx
        if not isinstance(engine, ServerEngineInternalSpec):
            raise TypeError("engine must be ServerEngineInternalSpec but got {}".format(type(engine)))

        collector = engine.get_widget(WidgetID.INFO_COLLECTOR)
        if not collector:
            conn.append_error("info collector not available")
            return False, None

        if not isinstance(collector, InfoCollector):
            conn.append_error("system error: info collector not right object")
            return False, None

        conn.set_prop(self.CONN_KEY_COLLECTOR, collector)

        run_info = engine.get_app_run_info(run_number)
        if not run_info:
            conn.append_string("App is not running")
            return False, None

        # return True, FLAuthzContext.new_authz_context(
        #     site_names=['server'],
        #     actions=[Action.VIEW])
        auth_args = [args[0]]
        auth_args.extend(args[2:])
        return self.authorize_view(conn, auth_args)

    def show_stats(self, conn: Connection, args: List[str]):
        engine = conn.app_ctx
        if not isinstance(engine, ServerEngineInternalSpec):
            raise TypeError("engine must be ServerEngineInternalSpec but got {}".format(type(engine)))

        run_number = conn.get_prop(self.RUN_NUMBER)
        target_type = args[2]
        if target_type == self.TARGET_TYPE_SERVER:
            result = engine.show_stats(run_number)
            conn.append_any(result)
        elif target_type == self.TARGET_TYPE_CLIENT:
            message = new_message(conn, topic=InfoCollectorTopic.SHOW_STATS, body="")
            message.set_header(RequestHeader.RUN_NUM, run_number)
            replies = self.send_request_to_clients(conn, message)
            self._process_stats_replies(conn, replies)

        # collector = conn.get_prop(self.CONN_KEY_COLLECTOR)
        # result = collector.get_run_stats()
        # conn.append_any(result)

    def show_errors(self, conn: Connection, args: List[str]):
        engine = conn.app_ctx
        if not isinstance(engine, ServerEngineInternalSpec):
            raise TypeError("engine must be ServerEngineInternalSpec but got {}".format(type(engine)))

        run_number = conn.get_prop(self.RUN_NUMBER)
        target_type = args[2]
        if target_type == self.TARGET_TYPE_SERVER:
            result = engine.get_errors(run_number)
            conn.append_any(result)
        elif target_type == self.TARGET_TYPE_CLIENT:
            message = new_message(conn, topic=InfoCollectorTopic.SHOW_ERRORS, body="")
            replies = self.send_request_to_clients(conn, message)
            self._process_stats_replies(conn, replies)

    def reset_errors(self, conn: Connection, args: List[str]):
        run_number = conn.get_prop(self.RUN_NUMBER)
        collector = conn.get_prop(self.CONN_KEY_COLLECTOR)
        collector.reset_errors()
        conn.append_string("errors reset")

    def _process_stats_replies(self, conn, replies):
        if not replies:
            conn.append_error("no responses from clients")
            return

        engine = conn.app_ctx
        for r in replies:
            client_name = engine.get_client_name_from_token(r.client_token)

            conn.append_string(f"--- Client ---: {client_name}")
            try:
                body = json.loads(r.reply.body)
                conn.append_any(body)
            except BaseException:
                conn.append_string("Bad responses from clients")<|MERGE_RESOLUTION|>--- conflicted
+++ resolved
@@ -72,17 +72,12 @@
             conn.append_error("syntax error: missing run_number and target")
             return False, None
 
-        run_number = args[1].lower()
-        if not run_number.startswith(WorkspaceConstants.WORKSPACE_PREFIX):
-            conn.append_error("syntax error: run_number must be run_XXX")
+        run_destination = args[1].lower()
+        if not run_destination.startswith(WorkspaceConstants.WORKSPACE_PREFIX):
+            conn.append_error("syntax error: run_destination must be run_XXX")
             return False, None
-<<<<<<< HEAD
         run_number = run_destination[len(WorkspaceConstants.WORKSPACE_PREFIX):]
         conn.set_prop(self.RUN_NUMBER, run_number)
-=======
-        destination = run_number[4:]
-        conn.set_prop(self.RUN_NUMBER, destination)
->>>>>>> 51fe5b7b
 
         engine = conn.app_ctx
         if not isinstance(engine, ServerEngineInternalSpec):
