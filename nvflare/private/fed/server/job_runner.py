# Copyright (c) 2021-2022, NVIDIA CORPORATION.  All rights reserved.
#
# Licensed under the Apache License, Version 2.0 (the "License");
# you may not use this file except in compliance with the License.
# You may obtain a copy of the License at
#
#     http://www.apache.org/licenses/LICENSE-2.0
#
# Unless required by applicable law or agreed to in writing, software
# distributed under the License is distributed on an "AS IS" BASIS,
# WITHOUT WARRANTIES OR CONDITIONS OF ANY KIND, either express or implied.
# See the License for the specific language governing permissions and
# limitations under the License.

import os.path
import threading
import time

from nvflare.apis.event_type import EventType
from nvflare.apis.fl_component import FLComponent
from nvflare.apis.fl_constant import FLContextKey, RunProcessKey, SystemComponents, WorkspaceConstants
from nvflare.apis.fl_context import FLContext
from nvflare.apis.job_def import Job, RunStatus
from nvflare.private.admin_defs import Message
from nvflare.private.defs import RequestHeader, TrainingTopic
from nvflare.private.fed.utils.fed_utils import deploy_app


class JobRunner(FLComponent):
    def __init__(self, workspace_root: str) -> None:
        super().__init__()
        self.workspace_root = workspace_root
        self.ask_to_stop = False
        self.scheduler = None
        self.running_jobs = {}
        self.lock = threading.Lock()

    def handle_event(self, event_type: str, fl_ctx: FLContext):
        if event_type == EventType.SYSTEM_START:
            engine = fl_ctx.get_engine()
            self.scheduler = engine.get_component(SystemComponents.JOB_SCHEDULER)

    def _deploy_job(self, job: Job, sites: dict, fl_ctx: FLContext) -> str:
        """deploy the application to the list of participants

        Args:
            job: job to be deployed
            sites: participating sites
            fl_ctx: FLContext

        Returns:

        """
        fl_ctx.remove_prop(FLContextKey.JOB_RUN_NUMBER)
        engine = fl_ctx.get_engine()
        run_number = job.job_id
        workspace = os.path.join(self.workspace_root, WorkspaceConstants.WORKSPACE_PREFIX + run_number)
        count = 1
        while os.path.exists(workspace):
<<<<<<< HEAD
            parts = run_number.split(":")
            if len(parts) == 1:
                run_number = run_number + ":" + str(count)
            else:
                run_number = parts[0] + ":" + str(count)
            workspace = os.path.join(self.workspace_root, WorkspaceConstants.WORKSPACE_PREFIX + run_number)
=======
            work_folder = run_number + "_" + str(count)
            workspace = os.path.join(self.workspace_root, WorkspaceConstants.WORKSPACE_PREFIX + work_folder)
>>>>>>> ec855326
            count += 1
        fl_ctx.set_prop(FLContextKey.JOB_RUN_NUMBER, run_number)

        for app_name, participants in job.get_deployment().items():
            app_data = job.get_application(app_name, fl_ctx)

            if not participants:
                participants = ["server"]
                participants.extend([client.name for client in engine.get_clients()])

            client_sites = []
            for p in participants:
                if p == "server":
                    success = deploy_app(app_name=app_name, site_name="server", workspace=workspace, app_data=app_data)
                    self.log_info(
                        fl_ctx, f"Application {app_name} deployed to the server for run:{run_number}", fire_event=False
                    )
                    if not success:
                        raise RuntimeError("Failed to deploy the App to the server")
                else:
                    if p in sites:
                        client_sites.append(p)

            self._deploy_clients(app_data, app_name, run_number, client_sites, engine)
            display_sites = ",".join(client_sites)
            self.log_info(
                fl_ctx,
                f"Application {app_name} deployed to the clients: {display_sites} for run:{run_number}",
                fire_event=False,
            )

        self.fire_event(EventType.JOB_DEPLOYED, fl_ctx)
        return run_number

    def _deploy_clients(self, app_data, app_name, run_number, client_sites, engine):
        # deploy app to all the client sites
        admin_server = engine.server.admin_server
        message = Message(topic=TrainingTopic.DEPLOY, body=app_data)
        message.set_header(RequestHeader.RUN_NUM, run_number)
        message.set_header(RequestHeader.APP_NAME, app_name)
        replies = self._send_to_clients(admin_server, client_sites, engine, message)
        if not replies:
            raise RuntimeError("Failed to deploy the App to the clients")

    def _send_to_clients(self, admin_server, client_sites, engine, message):
        clients, invalid_inputs = engine.validate_clients(client_sites)
        requests = {}
        for c in clients:
            requests.update({c.token: message})
        replies = admin_server.send_requests(requests, timeout_secs=admin_server.timeout)
        return replies

    def _start_run(self, run_number, job: Job, client_sites: dict, fl_ctx: FLContext):
        """Start the application

        Args:
            run_number: run_number
            client_sites: participating sites
            fl_ctx: FLContext

        Returns:

        """
        engine = fl_ctx.get_engine()
        job_clients = engine.get_job_clients(client_sites)
        err = engine.start_app_on_server(run_number, job_id=job.job_id, job_clients=job_clients)
        if err:
            raise RuntimeError("Could not start the server App.")

        replies = engine.start_client_job(run_number, client_sites)
        if not replies:
            raise RuntimeError("Failed to start the App to the clients")

        display_sites = ",".join(list(client_sites.keys()))
        self.log_info(fl_ctx, f"Started run: {run_number} for clients: {display_sites}")
        self.fire_event(EventType.JOB_STARTED, fl_ctx)

    def _stop_run(self, run_number, fl_ctx: FLContext):
        """Stop the application

        Args:
            run_number: run_number to be stopped
            fl_ctx: FLContext

        Returns:

        """
        engine = fl_ctx.get_engine()
        run_process = engine.run_processes.get(run_number)
        if run_process:
            admin_server = engine.server.admin_server

            client_sites = run_process.get(RunProcessKey.PARTICIPANTS)
            message = Message(topic=TrainingTopic.ABORT, body="")
            message.set_header(RequestHeader.RUN_NUM, str(run_number))
            self.log_debug(fl_ctx, f"Send stop command to the site for run:{run_number}")
            replies = self._send_to_clients(admin_server, client_sites, engine, message)
            if not replies:
                self.log_error(fl_ctx, f"Failed to send abort command to clients for run_{run_number}")

            err = engine.abort_app_on_server(run_number)
            if err:
                self.log_error(fl_ctx, f"Failed to abort the server for run_.{run_number}")

    def _delete_run(self, run_number, sites: dict, fl_ctx: FLContext):
        """Delete the run workspace

        Args:
            run_number: run_number
            sites: participating sites
            fl_ctx: FLContext

        Returns:

        """
        engine = fl_ctx.get_engine()

        client_sites = list(sites.keys())
        admin_server = engine.server.admin_server
        message = Message(topic=TrainingTopic.DELETE_RUN, body="")
        message.set_header(RequestHeader.RUN_NUM, str(run_number))
        self.log_debug(fl_ctx, f"Send delete_run command to the site for run:{run_number}")
        replies = self._send_to_clients(admin_server, client_sites, engine, message)
        if not replies:
            self.log_error(fl_ctx, f"Failed to send delete_run command to clients for run_{run_number}")

        err = engine.delete_run_number(run_number)
        if err:
            self.log_error(fl_ctx, f"Failed to delete_run the server for run_.{run_number}")

    def _job_complete_process(self, fl_ctx: FLContext):
        engine = fl_ctx.get_engine()
        job_manager = engine.get_component(SystemComponents.JOB_MANAGER)
        while not self.ask_to_stop:
            for run_number in list(self.running_jobs.keys()):
                if run_number not in engine.run_processes.keys():
                    with self.lock:
                        job = self.running_jobs.get(run_number)
                        if job:
                            job_manager.set_status(job.job_id, RunStatus.FINISHED_COMPLETED, fl_ctx)
                            del self.running_jobs[run_number]
                            fl_ctx.set_prop(FLContextKey.CURRENT_JOB_ID, job.job_id)
                            self.fire_event(EventType.JOB_COMPLETED, fl_ctx)
                            self.log_debug(fl_ctx, f"Finished running job:{job.job_id}")
            time.sleep(1.0)

    def run(self, fl_ctx: FLContext):
        engine = fl_ctx.get_engine()

        threading.Thread(target=self._job_complete_process, args=[fl_ctx]).start()

        job_manager = engine.get_component(SystemComponents.JOB_MANAGER)
        if job_manager:
            while not self.ask_to_stop:
                # approved_jobs = job_manager.get_jobs_by_status(RunStatus.APPROVED, fl_ctx)
                approved_jobs = job_manager.get_jobs_by_status(RunStatus.SUBMITTED, fl_ctx)
                if self.scheduler:
                    (ready_job, sites) = self.scheduler.schedule_job(job_candidates=approved_jobs, fl_ctx=fl_ctx)

                    if ready_job:
                        try:
                            self.log_info(fl_ctx, f"Got the job:{ready_job.job_id} from the scheduler to run")
                            fl_ctx.set_prop(FLContextKey.CURRENT_JOB_ID, ready_job.job_id)
                            run_number = self._deploy_job(ready_job, sites, fl_ctx)
                            job_manager.set_status(ready_job.job_id, RunStatus.DISPATCHED, fl_ctx)
                            self._start_run(run_number, ready_job, sites, fl_ctx)
                            with self.lock:
                                self.running_jobs[run_number] = ready_job
                            job_manager.set_status(ready_job.job_id, RunStatus.RUNNING, fl_ctx)
                        except Exception as e:
                            run_number = fl_ctx.get_prop(FLContextKey.JOB_RUN_NUMBER)
                            if run_number:
                                self._delete_run(run_number, sites, fl_ctx)
                            job_manager.set_status(ready_job.job_id, RunStatus.FAILED_TO_RUN, fl_ctx)
                            self.log_error(fl_ctx, f"Failed to run the Job ({ready_job.job_id}): {e}")

                time.sleep(1.0)
        else:
            self.log_error(fl_ctx, "There's no Job Manager defined. Won't be able to run the jobs.")

    def restore_running_job(self, run_number: str, job_id: str, job_clients, snapshot, fl_ctx: FLContext):
        engine = fl_ctx.get_engine()
        engine.start_app_on_server(run_number, job_id=job_id, job_clients=job_clients, snapshot=snapshot)

        try:
            job_manager = engine.get_component(SystemComponents.JOB_MANAGER)
            job = job_manager.get_job(jid=job_id, fl_ctx=fl_ctx)
            with self.lock:
                self.running_jobs[run_number] = job
        except:
            self.log_error(fl_ctx, f"Failed to restore the job:{job_id} to the running job table.")

    def stop_run(self, run_number: str, fl_ctx: FLContext):
        engine = fl_ctx.get_engine()
        job_manager = engine.get_component(SystemComponents.JOB_MANAGER)
        with self.lock:
            self._stop_run(run_number, fl_ctx)
            job = self.running_jobs.get(run_number)
            if job:
                self.log_info(fl_ctx, f"Stop the job run:{run_number}")
                fl_ctx.set_prop(FLContextKey.CURRENT_JOB_ID, job.job_id)
                job_manager.set_status(job.job_id, RunStatus.FINISHED_ABORTED, fl_ctx)
                del self.running_jobs[run_number]
                self.fire_event(EventType.JOB_ABORTED, fl_ctx)

    def stop_all_runs(self, fl_ctx: FLContext):
        engine = fl_ctx.get_engine()
        for run_number in engine.run_processes.keys():
            self.stop_run(run_number, fl_ctx)

        self.log_info(fl_ctx, "Stop all the running jobs.")
        self.ask_to_stop = True<|MERGE_RESOLUTION|>--- conflicted
+++ resolved
@@ -57,17 +57,12 @@
         workspace = os.path.join(self.workspace_root, WorkspaceConstants.WORKSPACE_PREFIX + run_number)
         count = 1
         while os.path.exists(workspace):
-<<<<<<< HEAD
             parts = run_number.split(":")
             if len(parts) == 1:
                 run_number = run_number + ":" + str(count)
             else:
                 run_number = parts[0] + ":" + str(count)
             workspace = os.path.join(self.workspace_root, WorkspaceConstants.WORKSPACE_PREFIX + run_number)
-=======
-            work_folder = run_number + "_" + str(count)
-            workspace = os.path.join(self.workspace_root, WorkspaceConstants.WORKSPACE_PREFIX + work_folder)
->>>>>>> ec855326
             count += 1
         fl_ctx.set_prop(FLContextKey.JOB_RUN_NUMBER, run_number)
 
