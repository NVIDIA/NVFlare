# Copyright (c) 2021-2022, NVIDIA CORPORATION.  All rights reserved.
#
# Licensed under the Apache License, Version 2.0 (the "License");
# you may not use this file except in compliance with the License.
# You may obtain a copy of the License at
#
#     http://www.apache.org/licenses/LICENSE-2.0
#
# Unless required by applicable law or agreed to in writing, software
# distributed under the License is distributed on an "AS IS" BASIS,
# WITHOUT WARRANTIES OR CONDITIONS OF ANY KIND, either express or implied.
# See the License for the specific language governing permissions and
# limitations under the License.

import json
import logging
import time
from typing import List

from nvflare.apis.client import Client
from nvflare.apis.fl_constant import AdminCommandNames, WorkspaceConstants
from nvflare.fuel.hci.conn import Connection
from nvflare.fuel.hci.reg import CommandModule, CommandModuleSpec, CommandSpec
from nvflare.private.defs import ClientStatusKey, RequestHeader, TrainingTopic
from nvflare.private.fed.server.admin import new_message
from nvflare.private.fed.server.server_engine_internal_spec import ServerEngineInternalSpec
from nvflare.security.security import Action, FLAuthzContext

from .app_authz import AppAuthzService
from .cmd_utils import CommandUtil


class TrainingCommandModule(CommandModule, CommandUtil):

    APP_STAGING_PATH = "app_staging_path"

    def __init__(self):
        """A class for training commands."""
        super().__init__()
        self.logger = logging.getLogger(self.__class__.__name__)

    def get_spec(self):
        return CommandModuleSpec(
            name="training",
            cmd_specs=[
                CommandSpec(
                    name=AdminCommandNames.DELETE_RUN,
                    description="delete a run",
                    usage="delete_run run_number",
                    handler_func=self.delete_run_number,
                    authz_func=self.authorize_set_run_number,
                    visible=True,
                    confirm="auth",
                ),
                CommandSpec(
                    name=AdminCommandNames.DEPLOY_APP,
                    description="deploy FL app to client/server",
                    usage="deploy_app run_number app server|client <client-name>|all",
                    handler_func=self.deploy_app,
                    authz_func=self.authorize_deploy_app,
                    visible=True,
                ),
                CommandSpec(
                    name=AdminCommandNames.START_APP,
                    description="start the FL app",
                    usage="start_app run_number server|client|all",
                    handler_func=self.start_app,
                    authz_func=self.authorize_train,
                    visible=True,
                ),
                CommandSpec(
                    name=AdminCommandNames.CHECK_STATUS,
                    description="check status of the FL server/client",
                    usage="check_status server|client",
                    handler_func=self.check_status,
                    authz_func=self.authorize_view,
                    visible=True,
                ),
                CommandSpec(
                    name=AdminCommandNames.ABORT,
                    description="abort the FL app",
                    usage="abort run_number server|client|all",
                    handler_func=self.abort_app,
                    authz_func=self.authorize_train,
                    visible=True,
                ),
                CommandSpec(
                    name=AdminCommandNames.ABORT_TASK,
                    description="abort the client current task execution",
                    usage="abort_task <client-name>",
                    handler_func=self.abort_task,
                    authz_func=self.authorize_abort_client,
                    visible=True,
                ),
                CommandSpec(
                    name=AdminCommandNames.REMOVE_CLIENT,
                    description="remove a FL client",
                    usage="remove_client <client-name>",
                    handler_func=self.remove_client,
                    authz_func=self.authorize_remove_client,
                    visible=True,
                    confirm="auth",
                ),
                CommandSpec(
                    name=AdminCommandNames.SHUTDOWN,
                    description="shutdown the FL server/client",
                    usage="shutdown server|client|all",
                    handler_func=self.shutdown,
                    authz_func=self.authorize_operate,
                    visible=True,
                    confirm="auth",
                ),
                CommandSpec(
                    name=AdminCommandNames.RESTART,
                    description="restart the FL server/client",
                    usage="restart server|client|all",
                    handler_func=self.restart,
                    authz_func=self.authorize_operate,
                    visible=True,
                    confirm="auth",
                ),
                CommandSpec(
                    name=AdminCommandNames.SET_TIMEOUT,
                    description="set the admin commands timeout",
                    usage="set_timeout seconds ",
                    handler_func=self.set_timeout,
                    authz_func=self.authorize_set_timeout,
                    visible=True,
                ),
            ],
        )

    def authorize_set_run_number(self, conn: Connection, args: List[str]):
        if len(args) < 2:
            conn.append_error("syntax error: missing run number")
            return False, None

        return True, FLAuthzContext.new_authz_context(site_names=[self.SITE_SERVER], actions=[Action.TRAIN])

    def _set_run_number_clients(self, conn: Connection, run_number) -> bool:
        engine = conn.app_ctx
        clients = engine.get_clients()
        if clients:
            valid_tokens = []
            for c in clients:
                valid_tokens.append(c.token)
            conn.set_prop(self.TARGET_CLIENT_TOKENS, valid_tokens)

            message = new_message(conn, topic=TrainingTopic.SET_RUN_NUMBER, body="")
            message.set_header(RequestHeader.RUN_NUM, str(run_number))
            replies = self.send_request_to_clients(conn, message)
            self.process_replies_to_table(conn, replies)
            return True

    def delete_run_number(self, conn: Connection, args: List[str]):
        run_number = args[1]
        engine = conn.app_ctx
        if not isinstance(engine, ServerEngineInternalSpec):
            raise TypeError("engine must be ServerEngineInternalSpec but got {}".format(type(engine)))

        if run_number in engine.run_processes.keys():
            conn.append_error(f"Current running run_{run_number} can not be deleted.")
            return

        err = engine.delete_run_number(run_number)
        if err:
            conn.append_error(err)
            return

        # ask clients to delete this RUN
        message = new_message(conn, topic=TrainingTopic.DELETE_RUN, body="")
        message.set_header(RequestHeader.RUN_NUM, str(run_number))
        clients = engine.get_clients()
        if clients:
            conn.set_prop(self.TARGET_CLIENT_TOKENS, [x.token for x in clients])
            replies = self.send_request_to_clients(conn, message)
            self.process_replies_to_table(conn, replies)

        conn.append_success("")

    # Deploy
    def authorize_deploy_app(self, conn: Connection, args: List[str]):
        if len(args) < 4:
            conn.append_error("syntax error: missing run_number and target")
            return False, None

        engine = conn.app_ctx
        if not isinstance(engine, ServerEngineInternalSpec):
            raise TypeError("engine must be ServerEngineInternalSpec but got {}".format(type(engine)))

        err = self.validate_command_targets(conn, args[3:])
        if err:
            conn.append_error(err)
            return False, None

        run_number = args[1].lower()
        if not run_number.startswith(WorkspaceConstants.WORKSPACE_PREFIX):
            conn.append_error("syntax error: run_number must be run_XXX")
            return False, None
<<<<<<< HEAD
        destination = run_destination[len(WorkspaceConstants.WORKSPACE_PREFIX):]
=======
        destination = run_number[4:]
>>>>>>> 51fe5b7b
        conn.set_prop(self.RUN_NUMBER, destination)

        app_name = args[2]
        app_staging_path = engine.get_staging_path_of_app(app_name)
        if not app_staging_path:
            conn.append_error("App {} does not exist. Please upload it first".format(app_name))
            return False, None

        conn.set_prop(self.APP_STAGING_PATH, app_staging_path)
        target_type = args[3]

        if target_type == self.TARGET_TYPE_SERVER:
            sites = [self.SITE_SERVER]
        else:
            sites = []
            client_names = conn.get_prop(self.TARGET_CLIENT_NAMES)
            if client_names:
                sites.extend(client_names)

            if target_type == self.TARGET_TYPE_ALL:
                sites.append(self.SITE_SERVER)

        err, authz_ctx = AppAuthzService.authorize_deploy(app_staging_path, sites)
        if err:
            conn.append_error(err)
            return False, None
        else:

            return True, authz_ctx

    def _deploy_to_clients(self, conn: Connection, app_name, run_number) -> bool:
        # return True if successful
        engine = conn.app_ctx
        client_names = conn.get_prop(self.TARGET_CLIENT_NAMES)
        # for client_name in client_names:
        #     err = engine.prepare_deploy_app_to_client(app_name, app_staging_path, client_name)
        #     if err:
        #         conn.append_error(err)
        #         return False

        err, app_data = engine.get_app_data(app_name)
        if err:
            conn.append_error(err)
            return False

        message = new_message(conn, topic=TrainingTopic.DEPLOY, body=app_data)
        message.set_header(RequestHeader.RUN_NUM, str(run_number))
        message.set_header(RequestHeader.APP_NAME, app_name)
        replies = self.send_request_to_clients(conn, message)
        self.process_replies_to_table(conn, replies)
        return True

    def _deploy_to_server(self, conn, run_number, app_name, app_staging_path) -> bool:
        # return True if successful
        engine = conn.app_ctx
        err = engine.deploy_app_to_server(run_number, app_name, app_staging_path)
        if not err:
            conn.append_string('deployed app "{}" to Server'.format(app_name))
            return True
        else:
            conn.append_error(err)
            return False

    def deploy_app(self, conn: Connection, args: List[str]):
        app_name = args[2]

        run_number = conn.get_prop(self.RUN_NUMBER)
        target_type = conn.get_prop(self.TARGET_TYPE)
        app_staging_path = conn.get_prop(self.APP_STAGING_PATH)
        if target_type == self.TARGET_TYPE_SERVER:
            if not self._deploy_to_server(conn, run_number, app_name, app_staging_path):
                return
        elif target_type == self.TARGET_TYPE_CLIENT:
            if not self._deploy_to_clients(conn, app_name, run_number):
                return
        else:
            # all
            success = self._deploy_to_server(conn, run_number, app_name, app_staging_path)
            if success:
                client_names = conn.get_prop(self.TARGET_CLIENT_NAMES, None)
                if client_names:
                    if not self._deploy_to_clients(conn, app_name, run_number):
                        return
            else:
                return
        conn.append_success("")

    # Start App
    def _start_app_on_server(self, conn: Connection, run_number: str) -> bool:
        engine = conn.app_ctx
        err = engine.start_app_on_server(run_number)
        if err:
            conn.append_error(err)
            return False
        else:
            conn.append_string("Server app is starting....")
            return True

    def _start_app_on_clients(self, conn: Connection, run_number: str) -> bool:
        engine = conn.app_ctx
        err = engine.check_app_start_readiness(run_number)
        if err:
            conn.append_error(err)
            return False

        # run_info = engine.get_run_info()
        message = new_message(conn, topic=TrainingTopic.START, body="")
        # message.set_header(RequestHeader.RUN_NUM, str(run_info.run_number))
        message.set_header(RequestHeader.RUN_NUM, run_number)
        replies = self.send_request_to_clients(conn, message)
        self.process_replies_to_table(conn, replies)
        return True

    def start_app(self, conn: Connection, args: List[str]):
        engine = conn.app_ctx
        if not isinstance(engine, ServerEngineInternalSpec):
            raise TypeError("engine must be ServerEngineInternalSpec but got {}".format(type(engine)))

        run_number = conn.get_prop(self.RUN_NUMBER)
        target_type = args[2]
        if target_type == self.TARGET_TYPE_SERVER:
            if not self._start_app_on_server(conn, run_number):
                return
        elif target_type == self.TARGET_TYPE_CLIENT:
            if not self._start_app_on_clients(conn, run_number):
                return
        else:
            # all
            success = self._start_app_on_server(conn, run_number)

            if success:
                client_names = conn.get_prop(self.TARGET_CLIENT_NAMES, None)
                if client_names:
                    if not self._start_app_on_clients(conn, run_number):
                        return
        conn.append_success("")

    # Abort App
    def _abort_clients(self, conn, clients: List[str], run_number) -> bool:
        engine = conn.app_ctx
        if not isinstance(engine, ServerEngineInternalSpec):
            raise TypeError("engine must be ServerEngineInternalSpec but got {}".format(type(engine)))

        err = engine.abort_app_on_clients(clients)
        if err:
            conn.append_error(err)
            return False

        # run_info = engine.get_app_run_info(run_number)
        message = new_message(conn, topic=TrainingTopic.ABORT, body="")
        # if run_info:
        message.set_header(RequestHeader.RUN_NUM, str(run_number))

        # conn.set_prop(self.TARGET_CLIENT_NAMES, client_names)
        replies = self.send_request_to_clients(conn, message)
        self.process_replies_to_table(conn, replies)
        return True

    def abort_app(self, conn: Connection, args: List[str]):
        engine = conn.app_ctx
        if not isinstance(engine, ServerEngineInternalSpec):
            raise TypeError("engine must be ServerEngineInternalSpec but got {}".format(type(engine)))

        run_number = conn.get_prop(self.RUN_NUMBER)
        target_type = args[2]
        if target_type == self.TARGET_TYPE_SERVER or target_type == self.TARGET_TYPE_ALL:
            conn.append_string("Trying to abort all clients before abort server ...")
            clients = engine.get_clients()
            if clients:
                tokens = [c.token for c in clients]
                conn.set_prop(
                    self.TARGET_CLIENT_TOKENS, tokens
                )  # need this because not set in validate_command_targets when target_type == self.TARGET_TYPE_SERVER
                if not self._abort_clients(conn, clients=[c.token for c in clients], run_number=run_number):
                    return
            err = engine.abort_app_on_server(run_number)
            if err:
                conn.append_error(err)
                return
            conn.append_string("Abort signal has been sent to the server app.")
        elif target_type == self.TARGET_TYPE_CLIENT:
            clients = conn.get_prop(self.TARGET_CLIENT_TOKENS)
            if not clients:
                conn.append_string("No clients to abort")
                return
            if not self._abort_clients(conn, clients, run_number):
                return
        conn.append_success("")

    def abort_task(self, conn, clients: List[str]) -> str:
        engine = conn.app_ctx
        if not isinstance(engine, ServerEngineInternalSpec):
            raise TypeError("engine must be ServerEngineInternalSpec but got {}".format(type(engine)))

        err = engine.abort_app_on_clients(clients)
        if err:
            conn.append_error(err)
            return ""

        run_number = conn.get_prop(self.RUN_NUMBER)
        # run_info = engine.get_app_run_info()
        message = new_message(conn, topic=TrainingTopic.ABORT_TASK, body="")
        # if run_info:
        message.set_header(RequestHeader.RUN_NUM, str(run_number))

        # conn.set_prop(self.TARGET_CLIENT_NAMES, client_names)
        replies = self.send_request_to_clients(conn, message)
        return self.process_replies_to_table(conn, replies)

    # Shutdown
    def _shutdown_app_on_server(self, conn: Connection) -> bool:
        engine = conn.app_ctx
        err = engine.shutdown_server()
        if err:
            conn.append_error(err)
            return False
        else:
            conn.append_string("FL app has been shutdown.")
            conn.append_shutdown("Bye bye")
            return True

    def _shutdown_app_on_clients(self, conn: Connection) -> bool:
        engine = conn.app_ctx
        message = new_message(conn, topic=TrainingTopic.SHUTDOWN, body="")
        clients = conn.get_prop(self.TARGET_CLIENT_TOKENS, None)
        if not clients:
            conn.append_error("no clients to shutdown")
            return False

        replies = self.send_request_to_clients(conn, message)
        self.process_replies_to_table(conn, replies)

        err = engine.remove_clients(clients)
        if err:
            conn.append_error(err)
            return False
        return True

    def shutdown(self, conn: Connection, args: List[str]):
        target_type = args[1]
        engine = conn.app_ctx
        if not isinstance(engine, ServerEngineInternalSpec):
            raise TypeError("engine must be ServerEngineInternalSpec but got {}".format(type(engine)))

        if target_type == self.TARGET_TYPE_SERVER:
            if engine.get_clients():
                conn.append_error("There are still active clients. Shutdown all clients first.")
                return
            if not self._shutdown_app_on_server(conn):
                return
        elif target_type == self.TARGET_TYPE_CLIENT:
            if not self._shutdown_app_on_clients(conn):
                return
        else:
            # all
            if engine.get_clients():
                conn.append_string("Trying to shutdown clients before server...")
                success = self._shutdown_app_on_clients(conn)
                if success:
                    if not self._shutdown_app_on_server(conn):
                        return
            else:
                if not self._shutdown_app_on_server(conn):
                    return
        conn.append_success("")

    # Remove Clients
    def authorize_remove_client(self, conn: Connection, args: List[str]):
        if len(args) < 2:
            conn.append_error("syntax error: missing site names")
            return False, None

        auth_args = [args[0], self.TARGET_TYPE_CLIENT]
        auth_args.extend(args[1:])
        return self.authorize_operate(conn, auth_args)

    def authorize_abort_client(self, conn: Connection, args: List[str]):
        if len(args) < 3:
            conn.append_error("syntax error: missing run_number and target")
            return False, None

        run_number = args[1].lower()
        if not run_number.startswith(WorkspaceConstants.WORKSPACE_PREFIX):
            conn.append_error("syntax error: run_number must be run_XXX")
            return False, None
<<<<<<< HEAD
        run_number = run_destination[len(WorkspaceConstants.WORKSPACE_PREFIX):]
        conn.set_prop(self.RUN_NUMBER, run_number)
=======
        destination = run_number[4:]
        conn.set_prop(self.RUN_NUMBER, destination)
>>>>>>> 51fe5b7b

        auth_args = [args[0], self.TARGET_TYPE_CLIENT]
        auth_args.extend(args[2:])
        return self.authorize_operate(conn, auth_args)

    def remove_client(self, conn: Connection, args: List[str]):
        engine = conn.app_ctx
        if not isinstance(engine, ServerEngineInternalSpec):
            raise TypeError("engine must be ServerEngineInternalSpec but got {}".format(type(engine)))
        clients = conn.get_prop(self.TARGET_CLIENT_TOKENS)
        err = engine.remove_clients(clients)
        if err:
            conn.append_error(err)
            return
        conn.append_success("")

    # Restart
    def _restart_clients(self, conn, clients) -> str:
        engine = conn.app_ctx
        if not isinstance(engine, ServerEngineInternalSpec):
            raise TypeError("engine must be ServerEngineInternalSpec but got {}".format(type(engine)))
        engine.remove_clients(clients)
        message = new_message(conn, topic=TrainingTopic.RESTART, body="")
        replies = self.send_request_to_clients(conn, message)
        return self._process_replies_to_string(conn, replies)

    def restart(self, conn: Connection, args: List[str]):
        engine = conn.app_ctx
        if not isinstance(engine, ServerEngineInternalSpec):
            raise TypeError("engine must be ServerEngineInternalSpec but got {}".format(type(engine)))

        target_type = args[1]
        if target_type == self.TARGET_TYPE_SERVER or target_type == self.TARGET_TYPE_ALL:

            clients = engine.get_clients()
            if clients:
                conn.append_string("Trying to restart all clients before restarting server...")
                tokens = [c.token for c in clients]
                conn.set_prop(
                    self.TARGET_CLIENT_TOKENS, tokens
                )  # need this because not set in validate_command_targets when target_type == self.TARGET_TYPE_SERVER
                response = self._restart_clients(conn, tokens)
                conn.append_string(response)
                # check with Isaac - no need to wait!
                # time.sleep(5)

            err = engine.restart_server()
            if err:
                conn.append_error(err)
            else:
                conn.append_string("Server scheduled for restart")
        elif target_type == self.TARGET_TYPE_CLIENT:
            clients = conn.get_prop(self.TARGET_CLIENT_TOKENS)
            if not clients:
                conn.append_error("no clients available")
                return
            else:
                response = self._restart_clients(conn, clients)
                conn.append_string(response)
        conn.append_success("")

    # Set Timeout
    def authorize_set_timeout(self, conn: Connection, args: List[str]):
        if len(args) != 2:
            conn.append_error("syntax error: missing timeout")
            return False, None

        try:
            num = float(args[1])
        except ValueError:
            conn.append_error("must provide the timeout value in seconds")
            return False, None

        if num <= 0:
            conn.append_error("timeout must be > 0")
            return False, None

        return True, FLAuthzContext.new_authz_context(site_names=[self.SITE_SERVER], actions=[Action.TRAIN])

    def set_timeout(self, conn: Connection, args: List[str]):
        timeout = float(args[1])
        server = conn.server
        server.timeout = timeout
        conn.append_string("admin command timeout has been set to: {}".format(timeout))
        conn.append_success("")

    # Check status
    def check_status(self, conn: Connection, args: List[str]):
        # TODO:: Need more discussion on what status to be shown
        engine = conn.app_ctx
        if not isinstance(engine, ServerEngineInternalSpec):
            raise TypeError("engine must be ServerEngineInternalSpec but got {}".format(type(engine)))
        dest = args[1]
        if dest == self.TARGET_TYPE_SERVER:
            engine_info = engine.get_engine_info()
            # conn.append_string(f"FL_app name: {engine_info.app_name}")
            conn.append_string(f"Engine status: {engine_info.status.value}")
            # run_info = engine.get_run_info()
            # if engine.get_run_number() < 0:
            #     conn.append_string("Run number has not been set.")
            # else:
            #     conn.append_string(f"Current run number: {engine.get_run_number()}")
            table = conn.append_table(["Run_number", "App Name"])
            for run_number, app_name in engine_info.app_names.items():
                table.add_row([run_number, app_name])

            clients = engine.get_clients()
            conn.append_string("Registered clients: {} ".format(len(clients)))

            if clients:
                table = conn.append_table(["Client", "Token", "Last Connect Time"])
                for c in clients:
                    if not isinstance(c, Client):
                        raise TypeError("c must be Client but got {}".format(type(c)))
                    table.add_row([c.name, str(c.token), time.asctime(time.localtime(c.last_connect_time))])
        elif dest == self.TARGET_TYPE_CLIENT:
            message = new_message(conn, topic=TrainingTopic.CHECK_STATUS, body="")
            replies = self.send_request_to_clients(conn, message)
            self._process_status_replies(conn, replies)
        else:
            conn.append_error("invalid target type {}. Usage: check_status server|client ...".format(dest))

    def _process_status_replies(self, conn, replies):
        if not replies:
            conn.append_error("no responses from clients")
            return

        engine = conn.app_ctx
        table = conn.append_table(["client", "app_name", "run_number", "status"])
        for r in replies:
            run_num = "?"
            status = "?"
            app_name = "?"
            client_name = engine.get_client_name_from_token(r.client_token)

            if r.reply:
                try:
                    body = json.loads(r.reply.body)
                    if r.reply and isinstance(body, dict):
                        running_jobs = body.get(ClientStatusKey.RUNNING_JOBS)
                        if running_jobs:
                            for job in running_jobs:
                                app_name = job.get(ClientStatusKey.APP_NAME, "?")
                                run_num = job.get(ClientStatusKey.RUN_NUM, "?")
                                status = job.get(ClientStatusKey.STATUS, "?")
                                table.add_row([client_name, app_name, run_num, status])
                        else:
                            table.add_row([client_name, app_name, run_num, "No Jobs"])
                except BaseException:
                    self.logger.error("Bad reply from client")

                # table.add_row([client_name, app_name, run_num, status])
            else:
                table.add_row([client_name, app_name, run_num, "No Reply"])<|MERGE_RESOLUTION|>--- conflicted
+++ resolved
@@ -193,15 +193,11 @@
             conn.append_error(err)
             return False, None
 
-        run_number = args[1].lower()
-        if not run_number.startswith(WorkspaceConstants.WORKSPACE_PREFIX):
-            conn.append_error("syntax error: run_number must be run_XXX")
-            return False, None
-<<<<<<< HEAD
+        run_destination = args[1].lower()
+        if not run_destination.startswith(WorkspaceConstants.WORKSPACE_PREFIX):
+            conn.append_error("syntax error: run_destination must be run_XXX")
+            return False, None
         destination = run_destination[len(WorkspaceConstants.WORKSPACE_PREFIX):]
-=======
-        destination = run_number[4:]
->>>>>>> 51fe5b7b
         conn.set_prop(self.RUN_NUMBER, destination)
 
         app_name = args[2]
@@ -483,17 +479,12 @@
             conn.append_error("syntax error: missing run_number and target")
             return False, None
 
-        run_number = args[1].lower()
-        if not run_number.startswith(WorkspaceConstants.WORKSPACE_PREFIX):
-            conn.append_error("syntax error: run_number must be run_XXX")
-            return False, None
-<<<<<<< HEAD
+        run_destination = args[1].lower()
+        if not run_destination.startswith(WorkspaceConstants.WORKSPACE_PREFIX):
+            conn.append_error("syntax error: run_destination must be run_XXX")
+            return False, None
         run_number = run_destination[len(WorkspaceConstants.WORKSPACE_PREFIX):]
         conn.set_prop(self.RUN_NUMBER, run_number)
-=======
-        destination = run_number[4:]
-        conn.set_prop(self.RUN_NUMBER, destination)
->>>>>>> 51fe5b7b
 
         auth_args = [args[0], self.TARGET_TYPE_CLIENT]
         auth_args.extend(args[2:])
