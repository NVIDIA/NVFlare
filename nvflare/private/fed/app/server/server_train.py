--- conflicted
+++ resolved
@@ -77,10 +77,6 @@
         startup = os.path.join(args.workspace, "startup")
         conf = FLServerStarterConfiger(
             app_root=startup,
-<<<<<<< HEAD
-            # wf_config_file_name="config_train.json",
-=======
->>>>>>> 14a908a2
             server_config_file_name=args.fed_server,
             log_config_file_name=WorkspaceConstants.LOGGING_CONFIG,
             kv_list=args.set,
