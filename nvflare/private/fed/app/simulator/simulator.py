# Copyright (c) 2021-2022, NVIDIA CORPORATION.  All rights reserved.
#
# Licensed under the Apache License, Version 2.0 (the "License");
# you may not use this file except in compliance with the License.
# You may obtain a copy of the License at
#
#     http://www.apache.org/licenses/LICENSE-2.0
#
# Unless required by applicable law or agreed to in writing, software
# distributed under the License is distributed on an "AS IS" BASIS,
# WITHOUT WARRANTIES OR CONDITIONS OF ANY KIND, either express or implied.
# See the License for the specific language governing permissions and
# limitations under the License.

"""Federated Simulator launching script."""

import argparse
import os
import sys

from nvflare.private.fed.app.simulator.simulator_runner import SimulatorRunner


<<<<<<< HEAD
def parse_args():
    parser = argparse.ArgumentParser()
    parser.add_argument("job_folder")
    parser.add_argument("--workspace", "-w", type=str, help="WORKSPACE folder", required=True)
    parser.add_argument("--n_clients", "-n", type=int, help="number of clients")
    parser.add_argument("--clients", "-c", type=str, help="client names list")
    parser.add_argument("--threads", "-t", type=int, help="number of parallel running clients")
    parser.add_argument("--gpu", "-gpu", type=str, help="list of GPUs")
    args = parser.parse_args()
    return args
=======
def define_simulator_parser(simulator_parser):
    simulator_parser.add_argument("job_folder")
    simulator_parser.add_argument("-w", "--workspace", type=str, help="WORKSPACE folder", required=True)
    simulator_parser.add_argument("-n", "--clients", type=int, help="number of clients")
    simulator_parser.add_argument("-c", "--client_list", type=str, help="client names list")
    simulator_parser.add_argument("-t", "--threads", type=int, help="number of parallel running clients")
    simulator_parser.add_argument("-gpu", "--gpu", type=str, help="list of GPU Device Ids, comma separated")


def run_simulator(simulator_args):
    simulator_driver = SimulatorRunner(simulator_args)

    if simulator_driver.setup():
        run_status = simulator_driver.run()
    else:
        run_status = 1

    return run_status
>>>>>>> 03bbcbc7


if __name__ == "__main__":
    """
    This is the main program when running the NVFlare Simulator. Use the Flare simulator API,
    create the SimulatorRunner object, do a setup(), then calls the run().
    """

    if sys.version_info >= (3, 9):
        raise RuntimeError("Python versions 3.9 and above are not yet supported. Please use Python 3.8 or 3.7.")
    if sys.version_info < (3, 7):
        raise RuntimeError("Python versions 3.6 and below are not supported. Please use Python 3.8 or 3.7.")

<<<<<<< HEAD
    simulator = SimulatorRunner(
        job_folder=args.job_folder,
        workspace=args.workspace,
        clients=args.clients,
        n_clients=args.n_clients,
        threads=args.threads,
        gpu=args.gpu,
    )
    run_status = simulator.run()

    os._exit(run_status)
=======
    parser = argparse.ArgumentParser()
    define_simulator_parser(parser)
    args = parser.parse_args()
    status = run_simulator(args)
    os._exit(status)
>>>>>>> 03bbcbc7
<|MERGE_RESOLUTION|>--- conflicted
+++ resolved
@@ -21,37 +21,27 @@
 from nvflare.private.fed.app.simulator.simulator_runner import SimulatorRunner
 
 
-<<<<<<< HEAD
-def parse_args():
-    parser = argparse.ArgumentParser()
-    parser.add_argument("job_folder")
-    parser.add_argument("--workspace", "-w", type=str, help="WORKSPACE folder", required=True)
-    parser.add_argument("--n_clients", "-n", type=int, help="number of clients")
-    parser.add_argument("--clients", "-c", type=str, help="client names list")
-    parser.add_argument("--threads", "-t", type=int, help="number of parallel running clients")
-    parser.add_argument("--gpu", "-gpu", type=str, help="list of GPUs")
-    args = parser.parse_args()
-    return args
-=======
 def define_simulator_parser(simulator_parser):
     simulator_parser.add_argument("job_folder")
     simulator_parser.add_argument("-w", "--workspace", type=str, help="WORKSPACE folder", required=True)
-    simulator_parser.add_argument("-n", "--clients", type=int, help="number of clients")
-    simulator_parser.add_argument("-c", "--client_list", type=str, help="client names list")
+    simulator_parser.add_argument("-n", "--n_clients", type=int, help="number of clients")
+    simulator_parser.add_argument("-c", "--clients", type=str, help="client names list")
     simulator_parser.add_argument("-t", "--threads", type=int, help="number of parallel running clients")
     simulator_parser.add_argument("-gpu", "--gpu", type=str, help="list of GPU Device Ids, comma separated")
 
 
 def run_simulator(simulator_args):
-    simulator_driver = SimulatorRunner(simulator_args)
-
-    if simulator_driver.setup():
-        run_status = simulator_driver.run()
-    else:
-        run_status = 1
+    simulator = SimulatorRunner(
+        job_folder=args.job_folder,
+        workspace=args.workspace,
+        clients=args.clients,
+        n_clients=args.n_clients,
+        threads=args.threads,
+        gpu=args.gpu,
+    )
+    run_status = simulator.run()
 
     return run_status
->>>>>>> 03bbcbc7
 
 
 if __name__ == "__main__":
@@ -65,22 +55,8 @@
     if sys.version_info < (3, 7):
         raise RuntimeError("Python versions 3.6 and below are not supported. Please use Python 3.8 or 3.7.")
 
-<<<<<<< HEAD
-    simulator = SimulatorRunner(
-        job_folder=args.job_folder,
-        workspace=args.workspace,
-        clients=args.clients,
-        n_clients=args.n_clients,
-        threads=args.threads,
-        gpu=args.gpu,
-    )
-    run_status = simulator.run()
-
-    os._exit(run_status)
-=======
     parser = argparse.ArgumentParser()
     define_simulator_parser(parser)
     args = parser.parse_args()
     status = run_simulator(args)
-    os._exit(status)
->>>>>>> 03bbcbc7
+    os._exit(status)