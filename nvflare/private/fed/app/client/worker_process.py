# Copyright (c) 2021, NVIDIA CORPORATION.  All rights reserved.
#
# Licensed under the Apache License, Version 2.0 (the "License");
# you may not use this file except in compliance with the License.
# You may obtain a copy of the License at
#
#     http://www.apache.org/licenses/LICENSE-2.0
#
# Unless required by applicable law or agreed to in writing, software
# distributed under the License is distributed on an "AS IS" BASIS,
# WITHOUT WARRANTIES OR CONDITIONS OF ANY KIND, either express or implied.
# See the License for the specific language governing permissions and
# limitations under the License.

"""Provides a command line interface for a federated client trainer."""

import argparse
import logging
import os
import sys
import threading

from nvflare.apis.fl_constant import FLContextKey, JobConstants
from nvflare.apis.overseer_spec import SP
from nvflare.apis.workspace import Workspace
from nvflare.fuel.f3.mpm import MainProcessMonitor as mpm
from nvflare.fuel.sec.audit import AuditService
from nvflare.fuel.sec.security_content_service import SecurityContentService
from nvflare.fuel.utils.argument_utils import parse_vars
from nvflare.private.defs import EngineConstant
from nvflare.private.fed.app.fl_conf import FLClientStarterConfiger
from nvflare.private.fed.app.utils import monitor_parent_process
from nvflare.private.fed.client.client_app_runner import ClientAppRunner
from nvflare.private.fed.client.client_status import ClientStatus
from nvflare.private.fed.utils.fed_utils import (
    add_logfile_handler,
    create_stats_pool_files_for_job,
    fobs_initialize,
    set_stats_pool_config_for_job,
)
from nvflare.security.logging import secure_format_exception


<<<<<<< HEAD
def main():
    """Worker process start program."""
    parser = argparse.ArgumentParser()
    parser.add_argument("--workspace", "-m", type=str, help="WORKSPACE folder", required=True)
    parser.add_argument("--startup", "-w", type=str, help="startup folder", required=True)
    parser.add_argument("--token", "-t", type=str, help="token", required=True)
    parser.add_argument("--ssid", "-d", type=str, help="ssid", required=True)
    parser.add_argument("--job_id", "-n", type=str, help="job_id", required=True)
    parser.add_argument("--client_name", "-c", type=str, help="client name", required=True)
    # parser.add_argument("--listen_port", "-p", type=str, help="listen port", required=True)
    parser.add_argument("--sp_target", "-g", type=str, help="Sp target", required=True)
    parser.add_argument("--sp_scheme", "-scheme", type=str, help="Sp connection scheme", required=True)
    parser.add_argument("--parent_url", "-p", type=str, help="parent_url", required=True)

    parser.add_argument("--fed_client", "-s", type=str, help="fl client config file", required=True)

    parser.add_argument("--set", metavar="KEY=VALUE", nargs="*")

    parser.add_argument("--local_rank", type=int, default=0)

    args = parser.parse_args()
=======
def main(args):
>>>>>>> 89651e3b
    kv_list = parse_vars(args.set)

    # get parent process id
    parent_pid = os.getppid()

    args.train_config = os.path.join("config", "config_train.json")
    config_folder = kv_list.get("config_folder", "")
    secure_train = kv_list.get("secure_train", True)
    if config_folder == "":
        args.client_config = JobConstants.CLIENT_JOB_CONFIG
    else:
        args.client_config = os.path.join(config_folder, JobConstants.CLIENT_JOB_CONFIG)
    args.config_folder = config_folder
    args.env = os.path.join("config", "environment.json")
    workspace = Workspace(args.workspace, args.client_name, config_folder)
    set_stats_pool_config_for_job(workspace, args.job_id)

    try:
        remove_restart_file(workspace)
    except Exception:
        print("Could not remove the restart.fl / shutdown.fl file.  Please check your system before starting FL.")
        sys.exit(-1)

    restart_file = workspace.get_file_path_in_root("restart.fl")
    if os.path.exists(restart_file):
        os.remove(restart_file)

    fobs_initialize()
    # Initialize audit service since the job execution will need it!
    audit_file_name = workspace.get_audit_file_path()
    AuditService.initialize(audit_file_name)

    # print("starting the client .....")
    SecurityContentService.initialize(content_folder=workspace.get_startup_kit_dir())

    thread = None
    stop_event = threading.Event()
    deployer = None
    client_app_runner = None
    federated_client = None

    app_root = workspace.get_app_dir(str(args.job_id))

    logger = None
    try:
        conf = FLClientStarterConfiger(
            workspace=workspace,
            args=args,
            kv_list=args.set,
        )
        conf.configure()

        log_file = workspace.get_app_log_file_path(args.job_id)
        add_logfile_handler(log_file)
        logger = logging.getLogger("worker_process")
        logger.info("Worker_process started.")

        deployer = conf.base_deployer
        # federated_client = deployer.create_fed_client(args, args.sp_target)
        federated_client = deployer.create_fed_client(args)
        federated_client.status = ClientStatus.STARTING

        federated_client.token = args.token
        federated_client.ssid = args.ssid
        federated_client.client_name = args.client_name
        federated_client.fl_ctx.set_prop(FLContextKey.CLIENT_NAME, args.client_name, private=False)
        federated_client.fl_ctx.set_prop(EngineConstant.FL_TOKEN, args.token, private=False)
        federated_client.fl_ctx.set_prop(FLContextKey.WORKSPACE_ROOT, args.workspace, private=True)

        client_app_runner = ClientAppRunner(time_out=kv_list.get("app_runner_timeout", 60.0))
        # start parent process checking thread
        thread = threading.Thread(target=monitor_parent_process, args=(client_app_runner, parent_pid, stop_event))
        thread.start()

        sp = _create_sp(args)
        client_app_runner.start_run(app_root, args, config_folder, federated_client, secure_train, sp, conf.handlers)
    except Exception as e:
        if logger:
            logger.error(f"FL client execution exception: {secure_format_exception(e)}")
        raise e
    finally:
        if client_app_runner:
            client_app_runner.close()
        if deployer:
            deployer.close()
        if federated_client:
            federated_client.terminate()
        stop_event.set()
        if thread and thread.is_alive():
            thread.join()
        AuditService.close()
        err = create_stats_pool_files_for_job(workspace, args.job_id)
        if err:
            logger.warning(err)


def parse_arguments():
    """Worker process start program."""
    parser = argparse.ArgumentParser()
    parser.add_argument("--workspace", "-m", type=str, help="WORKSPACE folder", required=True)
    parser.add_argument("--startup", "-w", type=str, help="startup folder", required=True)
    parser.add_argument("--token", "-t", type=str, help="token", required=True)
    parser.add_argument("--ssid", "-d", type=str, help="ssid", required=True)
    parser.add_argument("--job_id", "-n", type=str, help="job_id", required=True)
    parser.add_argument("--client_name", "-c", type=str, help="client name", required=True)
    # parser.add_argument("--listen_port", "-p", type=str, help="listen port", required=True)
    parser.add_argument("--sp_target", "-g", type=str, help="Sp target", required=True)
    parser.add_argument("--parent_url", "-p", type=str, help="parent_url", required=True)
    parser.add_argument(
        "--fed_client", "-s", type=str, help="an aggregation server specification json file", required=True
    )
    parser.add_argument("--set", metavar="KEY=VALUE", nargs="*")
    parser.add_argument("--local_rank", type=int, default=0)
    args = parser.parse_args()
    return args


def _create_sp(args):
    sp = SP()
    target = args.sp_target.split(":")
    sp.name = target[0]
    sp.fl_port = target[1]
    sp.service_session_id = args.ssid
    sp.primary = True
    return sp


def remove_restart_file(workspace: Workspace):
    """To remove the restart.fl file.

    Args:
        workspace: workspace object

    """
    restart_file = workspace.get_file_path_in_root("restart.fl")
    if os.path.exists(restart_file):
        os.remove(restart_file)
    restart_file = workspace.get_file_path_in_root("shutdown.fl")
    if os.path.exists(restart_file):
        os.remove(restart_file)


if __name__ == "__main__":
    """
    This is the program when starting the child process for running the NVIDIA FLARE executor.
    """

    # main()
    args = parse_arguments()
    run_dir = os.path.join(args.workspace, args.job_id)
    rc = mpm.run(main_func=main, run_dir=run_dir, args=args)
    sys.exit(rc)<|MERGE_RESOLUTION|>--- conflicted
+++ resolved
@@ -41,31 +41,7 @@
 from nvflare.security.logging import secure_format_exception
 
 
-<<<<<<< HEAD
-def main():
-    """Worker process start program."""
-    parser = argparse.ArgumentParser()
-    parser.add_argument("--workspace", "-m", type=str, help="WORKSPACE folder", required=True)
-    parser.add_argument("--startup", "-w", type=str, help="startup folder", required=True)
-    parser.add_argument("--token", "-t", type=str, help="token", required=True)
-    parser.add_argument("--ssid", "-d", type=str, help="ssid", required=True)
-    parser.add_argument("--job_id", "-n", type=str, help="job_id", required=True)
-    parser.add_argument("--client_name", "-c", type=str, help="client name", required=True)
-    # parser.add_argument("--listen_port", "-p", type=str, help="listen port", required=True)
-    parser.add_argument("--sp_target", "-g", type=str, help="Sp target", required=True)
-    parser.add_argument("--sp_scheme", "-scheme", type=str, help="Sp connection scheme", required=True)
-    parser.add_argument("--parent_url", "-p", type=str, help="parent_url", required=True)
-
-    parser.add_argument("--fed_client", "-s", type=str, help="fl client config file", required=True)
-
-    parser.add_argument("--set", metavar="KEY=VALUE", nargs="*")
-
-    parser.add_argument("--local_rank", type=int, default=0)
-
-    args = parser.parse_args()
-=======
 def main(args):
->>>>>>> 89651e3b
     kv_list = parse_vars(args.set)
 
     # get parent process id
@@ -173,6 +149,7 @@
     parser.add_argument("--client_name", "-c", type=str, help="client name", required=True)
     # parser.add_argument("--listen_port", "-p", type=str, help="listen port", required=True)
     parser.add_argument("--sp_target", "-g", type=str, help="Sp target", required=True)
+    parser.add_argument("--sp_scheme", "-scheme", type=str, help="Sp connection scheme", required=True)
     parser.add_argument("--parent_url", "-p", type=str, help="parent_url", required=True)
     parser.add_argument(
         "--fed_client", "-s", type=str, help="an aggregation server specification json file", required=True
