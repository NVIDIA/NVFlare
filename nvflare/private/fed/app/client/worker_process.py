# Copyright (c) 2021-2022, NVIDIA CORPORATION.  All rights reserved.
#
# Licensed under the Apache License, Version 2.0 (the "License");
# you may not use this file except in compliance with the License.
# You may obtain a copy of the License at
#
#     http://www.apache.org/licenses/LICENSE-2.0
#
# Unless required by applicable law or agreed to in writing, software
# distributed under the License is distributed on an "AS IS" BASIS,
# WITHOUT WARRANTIES OR CONDITIONS OF ANY KIND, either express or implied.
# See the License for the specific language governing permissions and
# limitations under the License.

"""Provides a command line interface for a federated client trainer."""

import argparse
import logging
import os
import sys
import threading
import time
<<<<<<< HEAD
import traceback

import psutil

from nvflare.apis.fl_constant import FLContextKey
=======

import psutil

from nvflare.apis.fl_constant import FLContextKey, WorkspaceConstants
>>>>>>> 14a908a2
from nvflare.apis.workspace import Workspace
from nvflare.fuel.sec.security_content_service import SecurityContentService
from nvflare.fuel.utils.argument_utils import parse_vars
from nvflare.private.defs import EngineConstant
from nvflare.private.fed.app.fl_conf import FLClientStarterConfiger
from nvflare.private.fed.client.client_json_config import ClientJsonConfigurator
from nvflare.private.fed.client.client_run_manager import ClientRunManager
from nvflare.private.fed.client.client_runner import ClientRunner
from nvflare.private.fed.client.client_status import ClientStatus
from nvflare.private.fed.client.command_agent import CommandAgent
from nvflare.private.fed.utils.fed_utils import add_logfile_handler


def check_parent_alive(parent_pid, stop_event: threading.Event):
    while True:
        if stop_event.is_set():
            break
        if not psutil.pid_exists(parent_pid):
            # if parent is not alive, kill its worker process
            os.killpg(os.getpgid(os.getpid()), 9)
            break
        time.sleep(1)


def check_parent_alive(parent_pid, stop_event: threading.Event):
    while True:
        if stop_event.is_set():
            break
        if not psutil.pid_exists(parent_pid):
            # if parent is not alive, kill its worker process
            os.killpg(os.getpgid(os.getpid()), 9)
            break
        time.sleep(1)


def main():
    """Worker process start program."""
    parser = argparse.ArgumentParser()
    parser.add_argument("--workspace", "-m", type=str, help="WORKSPACE folder", required=True)
    parser.add_argument("--startup", "-w", type=str, help="startup folder", required=True)
<<<<<<< HEAD
=======
    parser.add_argument("--token", "-t", type=str, help="token", required=True)
    parser.add_argument("--ssid", "-d", type=str, help="ssid", required=True)
    parser.add_argument("--job_id", "-n", type=str, help="job_id", required=True)
    parser.add_argument("--client_name", "-c", type=str, help="client name", required=True)
    parser.add_argument("--listen_port", "-p", type=str, help="listen port", required=True)
    parser.add_argument("--sp_target", "-g", type=str, help="Sp target", required=True)

>>>>>>> 14a908a2
    parser.add_argument(
        "--fed_client", "-s", type=str, help="an aggregation server specification json file", required=True
    )
    parser.add_argument("--set", metavar="KEY=VALUE", nargs="*")
    parser.add_argument("--local_rank", type=int, default=0)
    args = parser.parse_args()
    kv_list = parse_vars(args.set)

    # get parent process id
    parent_pid = os.getppid()

    args.train_config = os.path.join("config", "config_train.json")
    config_folder = kv_list.get("config_folder", "")
    secure_train = kv_list.get("secure_train", True)
    if config_folder == "":
        args.client_config = "config_fed_client.json"
    else:
        args.client_config = os.path.join(config_folder, "config_fed_client.json")
    args.config_folder = config_folder
    args.env = os.path.join("config", "environment.json")

    try:
        remove_restart_file(args)
    except BaseException:
        print("Could not remove the restart.fl / shutdown.fl file.  Please check your system before starting FL.")
        sys.exit(-1)

    restart_file = os.path.join(args.workspace, "restart.fl")
    if os.path.exists(restart_file):
        os.remove(restart_file)
    print("starting the client .....")

    startup = os.path.join(args.workspace, "startup")
    SecurityContentService.initialize(content_folder=startup)

    thread = None
    stop_event = threading.Event()
    deployer = None
    command_agent = None
    federated_client = None

    startup = args.startup
    app_root = os.path.join(
        args.workspace,
        WorkspaceConstants.WORKSPACE_PREFIX + str(args.job_id),
        WorkspaceConstants.APP_PREFIX + args.client_name,
    )

    logging_setup(app_root, args, config_folder, startup)

    log_file = os.path.join(args.workspace, args.job_id, "log.txt")
    add_logfile_handler(log_file)
    logger = logging.getLogger("worker_process")
    logger.info("Worker_process started.")

    federated_client = None
    thread = None
    stop_event = threading.Event()
    try:
        # start parent process checking thread
        thread = threading.Thread(target=check_parent_alive, args=(parent_pid, stop_event))
        thread.start()
<<<<<<< HEAD
        token_file = os.path.join(args.workspace, EngineConstant.CLIENT_TOKEN_FILE)
        with open(token_file, "r") as f:
            token = f.readline().strip()
            run_number = f.readline().strip()
            client_name = f.readline().strip()
            listen_port = f.readline().strip()
            print(
                "token is: {} run_number is: {} client_name: {} listen_port: {}".format(
                    token, run_number, client_name, listen_port
                )
            )

        startup = args.startup
        app_root = os.path.join(args.workspace, "run_" + str(run_number), "app_" + client_name)

        app_log_config = os.path.join(app_root, config_folder, "log.config")
        if os.path.exists(app_log_config):
            args.log_config = app_log_config
        else:
            args.log_config = os.path.join(startup, "log.config")
=======
>>>>>>> 14a908a2

        conf = FLClientStarterConfiger(
            app_root=startup,
            client_config_file_name=args.fed_client,
            log_config_file_name=args.log_config,
            kv_list=args.set,
            logging_config=False,
        )
        conf.configure()

        deployer = conf.base_deployer
        federated_client = deployer.create_fed_client(args, args.sp_target)
        federated_client.status = ClientStatus.STARTING

        federated_client.token = args.token
        federated_client.ssid = args.ssid
        federated_client.client_name = args.client_name
        federated_client.fl_ctx.set_prop(FLContextKey.CLIENT_NAME, args.client_name, private=False)
        federated_client.fl_ctx.set_prop(EngineConstant.FL_TOKEN, args.token, private=False)
        federated_client.fl_ctx.set_prop(FLContextKey.WORKSPACE_ROOT, args.workspace, private=True)

        client_config_file_name = os.path.join(app_root, args.client_config)
        conf = ClientJsonConfigurator(
            config_file_name=client_config_file_name,
        )
        conf.configure()

        workspace = Workspace(args.workspace, args.client_name, config_folder)
        run_manager = ClientRunManager(
            client_name=args.client_name,
            job_id=args.job_id,
            workspace=workspace,
            client=federated_client,
            components=conf.runner_config.components,
            handlers=conf.runner_config.handlers,
            conf=conf,
        )
        federated_client.run_manager = run_manager

        with run_manager.new_context() as fl_ctx:
            fl_ctx.set_prop(FLContextKey.CLIENT_NAME, args.client_name, private=False)
            fl_ctx.set_prop(EngineConstant.FL_TOKEN, args.token, private=False)
            fl_ctx.set_prop(FLContextKey.WORKSPACE_ROOT, args.workspace, private=True)
            fl_ctx.set_prop(FLContextKey.ARGS, args, sticky=True)
            fl_ctx.set_prop(FLContextKey.APP_ROOT, app_root, private=True, sticky=True)
            fl_ctx.set_prop(FLContextKey.WORKSPACE_OBJECT, workspace, private=True)
            fl_ctx.set_prop(FLContextKey.SECURE_MODE, secure_train, private=True, sticky=True)

            client_runner = ClientRunner(config=conf.runner_config, job_id=args.job_id, engine=run_manager)
            run_manager.add_handler(client_runner)
            fl_ctx.set_prop(FLContextKey.RUNNER, client_runner, private=True)

            # Start the command agent
            command_agent = CommandAgent(federated_client, int(args.listen_port), client_runner)
            command_agent.start(fl_ctx)

        federated_client.status = ClientStatus.STARTED
        client_runner.run(app_root, args)
    except BaseException as e:
        logger.error(f"FL client execution exception: {e}", exc_info=True)
        raise e
    finally:
<<<<<<< HEAD
        # if federated_client:
        #     federated_client.stop_listen = True
        #     thread.join()
=======
>>>>>>> 14a908a2
        stop_event.set()
        if command_agent:
            command_agent.shutdown()
        if deployer:
            deployer.close()
        if federated_client:
            federated_client.close()
        if thread and thread.is_alive():
            thread.join()

<<<<<<< HEAD
        # address = ('localhost', 6000)
        # conn_client = Client(address, authkey='client process secret password'.encode())
        # conn_client.send('bye')
=======

def logging_setup(app_root, args, config_folder, startup):
    app_log_config = os.path.join(app_root, config_folder, "log.config")
    if os.path.exists(app_log_config):
        args.log_config = app_log_config
    else:
        args.log_config = os.path.join(startup, "log.config")
    log_config_file_path = os.path.join(app_root, args.log_config)
    logging.config.fileConfig(fname=log_config_file_path, disable_existing_loggers=False)
>>>>>>> 14a908a2


def remove_restart_file(args):
    """To remove the restart.fl file.
    Args:
        args: command args
    """
    restart_file = os.path.join(args.workspace, "restart.fl")
    if os.path.exists(restart_file):
        os.remove(restart_file)
    restart_file = os.path.join(args.workspace, "shutdown.fl")
    if os.path.exists(restart_file):
        os.remove(restart_file)


if __name__ == "__main__":
    """
    This is the program when starting the child process for running the NVIDIA FLARE executor.
    """

    main()<|MERGE_RESOLUTION|>--- conflicted
+++ resolved
@@ -20,18 +20,10 @@
 import sys
 import threading
 import time
-<<<<<<< HEAD
-import traceback
 
 import psutil
 
-from nvflare.apis.fl_constant import FLContextKey
-=======
-
-import psutil
-
 from nvflare.apis.fl_constant import FLContextKey, WorkspaceConstants
->>>>>>> 14a908a2
 from nvflare.apis.workspace import Workspace
 from nvflare.fuel.sec.security_content_service import SecurityContentService
 from nvflare.fuel.utils.argument_utils import parse_vars
@@ -56,24 +48,11 @@
         time.sleep(1)
 
 
-def check_parent_alive(parent_pid, stop_event: threading.Event):
-    while True:
-        if stop_event.is_set():
-            break
-        if not psutil.pid_exists(parent_pid):
-            # if parent is not alive, kill its worker process
-            os.killpg(os.getpgid(os.getpid()), 9)
-            break
-        time.sleep(1)
-
-
 def main():
     """Worker process start program."""
     parser = argparse.ArgumentParser()
     parser.add_argument("--workspace", "-m", type=str, help="WORKSPACE folder", required=True)
     parser.add_argument("--startup", "-w", type=str, help="startup folder", required=True)
-<<<<<<< HEAD
-=======
     parser.add_argument("--token", "-t", type=str, help="token", required=True)
     parser.add_argument("--ssid", "-d", type=str, help="ssid", required=True)
     parser.add_argument("--job_id", "-n", type=str, help="job_id", required=True)
@@ -81,12 +60,14 @@
     parser.add_argument("--listen_port", "-p", type=str, help="listen port", required=True)
     parser.add_argument("--sp_target", "-g", type=str, help="Sp target", required=True)
 
->>>>>>> 14a908a2
     parser.add_argument(
         "--fed_client", "-s", type=str, help="an aggregation server specification json file", required=True
     )
+
     parser.add_argument("--set", metavar="KEY=VALUE", nargs="*")
+
     parser.add_argument("--local_rank", type=int, default=0)
+
     args = parser.parse_args()
     kv_list = parse_vars(args.set)
 
@@ -112,6 +93,7 @@
     restart_file = os.path.join(args.workspace, "restart.fl")
     if os.path.exists(restart_file):
         os.remove(restart_file)
+
     print("starting the client .....")
 
     startup = os.path.join(args.workspace, "startup")
@@ -137,36 +119,10 @@
     logger = logging.getLogger("worker_process")
     logger.info("Worker_process started.")
 
-    federated_client = None
-    thread = None
-    stop_event = threading.Event()
     try:
         # start parent process checking thread
         thread = threading.Thread(target=check_parent_alive, args=(parent_pid, stop_event))
         thread.start()
-<<<<<<< HEAD
-        token_file = os.path.join(args.workspace, EngineConstant.CLIENT_TOKEN_FILE)
-        with open(token_file, "r") as f:
-            token = f.readline().strip()
-            run_number = f.readline().strip()
-            client_name = f.readline().strip()
-            listen_port = f.readline().strip()
-            print(
-                "token is: {} run_number is: {} client_name: {} listen_port: {}".format(
-                    token, run_number, client_name, listen_port
-                )
-            )
-
-        startup = args.startup
-        app_root = os.path.join(args.workspace, "run_" + str(run_number), "app_" + client_name)
-
-        app_log_config = os.path.join(app_root, config_folder, "log.config")
-        if os.path.exists(app_log_config):
-            args.log_config = app_log_config
-        else:
-            args.log_config = os.path.join(startup, "log.config")
-=======
->>>>>>> 14a908a2
 
         conf = FLClientStarterConfiger(
             app_root=startup,
@@ -225,16 +181,11 @@
 
         federated_client.status = ClientStatus.STARTED
         client_runner.run(app_root, args)
+
     except BaseException as e:
         logger.error(f"FL client execution exception: {e}", exc_info=True)
         raise e
     finally:
-<<<<<<< HEAD
-        # if federated_client:
-        #     federated_client.stop_listen = True
-        #     thread.join()
-=======
->>>>>>> 14a908a2
         stop_event.set()
         if command_agent:
             command_agent.shutdown()
@@ -245,11 +196,6 @@
         if thread and thread.is_alive():
             thread.join()
 
-<<<<<<< HEAD
-        # address = ('localhost', 6000)
-        # conn_client = Client(address, authkey='client process secret password'.encode())
-        # conn_client.send('bye')
-=======
 
 def logging_setup(app_root, args, config_folder, startup):
     app_log_config = os.path.join(app_root, config_folder, "log.config")
@@ -259,13 +205,14 @@
         args.log_config = os.path.join(startup, "log.config")
     log_config_file_path = os.path.join(app_root, args.log_config)
     logging.config.fileConfig(fname=log_config_file_path, disable_existing_loggers=False)
->>>>>>> 14a908a2
 
 
 def remove_restart_file(args):
     """To remove the restart.fl file.
+
     Args:
         args: command args
+
     """
     restart_file = os.path.join(args.workspace, "restart.fl")
     if os.path.exists(restart_file):
