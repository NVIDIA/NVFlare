# Copyright (c) 2021-2022, NVIDIA CORPORATION.  All rights reserved.
#
# Licensed under the Apache License, Version 2.0 (the "License");
# you may not use this file except in compliance with the License.
# You may obtain a copy of the License at
#
#     http://www.apache.org/licenses/LICENSE-2.0
#
# Unless required by applicable law or agreed to in writing, software
# distributed under the License is distributed on an "AS IS" BASIS,
# WITHOUT WARRANTIES OR CONDITIONS OF ANY KIND, either express or implied.
# See the License for the specific language governing permissions and
# limitations under the License.

"""Provides a command line interface for a federated client trainer."""

import argparse
import logging
import os
import sys
import threading
import time

import psutil

from nvflare.apis.fl_constant import FLContextKey, WorkspaceConstants
<<<<<<< HEAD
from nvflare.fuel.sec.security_content_service import SecurityContentService
from nvflare.fuel.utils.argument_utils import parse_vars
from nvflare.private.defs import EngineConstant
from nvflare.private.fed.app.fl_conf import FLClientStarterConfiger
from nvflare.private.fed.client.client_app_runner import ClientAppRunner
=======
from nvflare.apis.workspace import Workspace
from nvflare.fuel.sec.audit import AuditService
from nvflare.fuel.sec.security_content_service import SecurityContentService
from nvflare.fuel.utils.argument_utils import parse_vars
from nvflare.private.defs import EngineConstant
from nvflare.private.fed.app.fl_conf import FLClientStarterConfiger, create_privacy_manager
from nvflare.private.fed.client.client_json_config import ClientJsonConfigurator
from nvflare.private.fed.client.client_run_manager import ClientRunManager
from nvflare.private.fed.client.client_runner import ClientRunner, ClientRunnerConfig
>>>>>>> 07b426b2
from nvflare.private.fed.client.client_status import ClientStatus
from nvflare.private.fed.utils.fed_utils import add_logfile_handler
from nvflare.private.privacy_manager import PrivacyService


def check_parent_alive(parent_pid, stop_event: threading.Event):
    while True:
        if stop_event.is_set():
            break
        if not psutil.pid_exists(parent_pid):
            # if parent is not alive, kill its worker process
            os.killpg(os.getpgid(os.getpid()), 9)
            break
        time.sleep(1)


def main():
    """Worker process start program."""
    parser = argparse.ArgumentParser()
    parser.add_argument("--workspace", "-m", type=str, help="WORKSPACE folder", required=True)
    parser.add_argument("--startup", "-w", type=str, help="startup folder", required=True)
    parser.add_argument("--token", "-t", type=str, help="token", required=True)
    parser.add_argument("--ssid", "-d", type=str, help="ssid", required=True)
    parser.add_argument("--job_id", "-n", type=str, help="job_id", required=True)
    parser.add_argument("--client_name", "-c", type=str, help="client name", required=True)
    parser.add_argument("--listen_port", "-p", type=str, help="listen port", required=True)
    parser.add_argument("--sp_target", "-g", type=str, help="Sp target", required=True)

    parser.add_argument(
        "--fed_client", "-s", type=str, help="an aggregation server specification json file", required=True
    )

    parser.add_argument("--set", metavar="KEY=VALUE", nargs="*")

    parser.add_argument("--local_rank", type=int, default=0)

    args = parser.parse_args()
    kv_list = parse_vars(args.set)

    # get parent process id
    parent_pid = os.getppid()

    args.train_config = os.path.join("config", "config_train.json")
    config_folder = kv_list.get("config_folder", "")
    secure_train = kv_list.get("secure_train", True)
    if config_folder == "":
        args.client_config = WorkspaceConstants.CLIENT_JOB_CONFIG
    else:
        args.client_config = os.path.join(config_folder, WorkspaceConstants.CLIENT_JOB_CONFIG)
    args.config_folder = config_folder
    args.env = os.path.join("config", "environment.json")
    workspace = Workspace(args.workspace, args.client_name, config_folder)

    try:
        remove_restart_file(workspace)
    except BaseException:
        print("Could not remove the restart.fl / shutdown.fl file.  Please check your system before starting FL.")
        sys.exit(-1)

    restart_file = workspace.get_file_path_in_root("restart.fl")
    if os.path.exists(restart_file):
        os.remove(restart_file)

    # Initialize audit service since the job execution will need it!
    audit_file_name = workspace.get_audit_file_path()
    AuditService.initialize(audit_file_name)

    # print("starting the client .....")

    SecurityContentService.initialize(content_folder=workspace.get_startup_kit_dir())

    thread = None
    stop_event = threading.Event()
    deployer = None
    client_app_runner = None
    federated_client = None

    app_root = workspace.get_app_dir(str(args.job_id))

    try:
        # start parent process checking thread
        thread = threading.Thread(target=check_parent_alive, args=(parent_pid, stop_event))
        thread.start()

        conf = FLClientStarterConfiger(
            workspace=workspace,
            kv_list=args.set,
        )
        conf.configure()

        log_file = workspace.get_app_log_file_path(args.job_id)
        add_logfile_handler(log_file)
        logger = logging.getLogger("worker_process")
        logger.info("Worker_process started.")

        deployer = conf.base_deployer
        federated_client = deployer.create_fed_client(args, args.sp_target)
        federated_client.status = ClientStatus.STARTING

        federated_client.token = args.token
        federated_client.ssid = args.ssid
        federated_client.client_name = args.client_name
        federated_client.fl_ctx.set_prop(FLContextKey.CLIENT_NAME, args.client_name, private=False)
        federated_client.fl_ctx.set_prop(EngineConstant.FL_TOKEN, args.token, private=False)
        federated_client.fl_ctx.set_prop(FLContextKey.WORKSPACE_ROOT, args.workspace, private=True)

<<<<<<< HEAD
        client_app_runner = ClientAppRunner()
        client_app_runner.start_run(app_root, args, config_folder, federated_client, secure_train)
=======
        client_config_file_name = os.path.join(app_root, args.client_config)
        conf = ClientJsonConfigurator(
            config_file_name=client_config_file_name,
        )
        conf.configure()

        runner_config = conf.runner_config
        assert isinstance(runner_config, ClientRunnerConfig)

        # configure privacy control!
        privacy_manager = create_privacy_manager(workspace, names_only=False)
        if privacy_manager.is_policy_defined():
            if privacy_manager.components:
                for cid, comp in privacy_manager.components.items():
                    runner_config.add_component(cid, comp)

        # initialize Privacy Service
        PrivacyService.initialize(privacy_manager)

        run_manager = ClientRunManager(
            client_name=args.client_name,
            job_id=args.job_id,
            workspace=workspace,
            client=federated_client,
            components=runner_config.components,
            handlers=runner_config.handlers,
            conf=conf,
        )
        federated_client.run_manager = run_manager

        with run_manager.new_context() as fl_ctx:
            fl_ctx.set_prop(FLContextKey.CLIENT_NAME, args.client_name, private=False)
            fl_ctx.set_prop(EngineConstant.FL_TOKEN, args.token, private=False)
            fl_ctx.set_prop(FLContextKey.WORKSPACE_ROOT, args.workspace, private=True)
            fl_ctx.set_prop(FLContextKey.ARGS, args, sticky=True)
            fl_ctx.set_prop(FLContextKey.APP_ROOT, app_root, private=True, sticky=True)
            fl_ctx.set_prop(FLContextKey.WORKSPACE_OBJECT, workspace, private=True)
            fl_ctx.set_prop(FLContextKey.SECURE_MODE, secure_train, private=True, sticky=True)

            client_runner = ClientRunner(config=conf.runner_config, job_id=args.job_id, engine=run_manager)
            run_manager.add_handler(client_runner)
            fl_ctx.set_prop(FLContextKey.RUNNER, client_runner, private=True)

            # Start the command agent
            command_agent = CommandAgent(federated_client, int(args.listen_port), client_runner)
            command_agent.start(fl_ctx)

        federated_client.status = ClientStatus.STARTED
        client_runner.run(app_root, args)
>>>>>>> 07b426b2

    except BaseException as e:
        logger.error(f"FL client execution exception: {e}", exc_info=True)
        raise e
    finally:
        stop_event.set()
        if client_app_runner:
            client_app_runner.close()
        if deployer:
            deployer.close()
        if federated_client:
            federated_client.close()
        if thread and thread.is_alive():
            thread.join()
        AuditService.close()


def remove_restart_file(workspace: Workspace):
    """To remove the restart.fl file.

    Args:
        workspace: workspace object

    """
    restart_file = workspace.get_file_path_in_root("restart.fl")
    if os.path.exists(restart_file):
        os.remove(restart_file)
    restart_file = workspace.get_file_path_in_root("shutdown.fl")
    if os.path.exists(restart_file):
        os.remove(restart_file)


if __name__ == "__main__":
    """
    This is the program when starting the child process for running the NVIDIA FLARE executor.
    """

    main()<|MERGE_RESOLUTION|>--- conflicted
+++ resolved
@@ -24,26 +24,15 @@
 import psutil
 
 from nvflare.apis.fl_constant import FLContextKey, WorkspaceConstants
-<<<<<<< HEAD
+from nvflare.apis.workspace import Workspace
+from nvflare.fuel.sec.audit import AuditService
 from nvflare.fuel.sec.security_content_service import SecurityContentService
 from nvflare.fuel.utils.argument_utils import parse_vars
 from nvflare.private.defs import EngineConstant
 from nvflare.private.fed.app.fl_conf import FLClientStarterConfiger
 from nvflare.private.fed.client.client_app_runner import ClientAppRunner
-=======
-from nvflare.apis.workspace import Workspace
-from nvflare.fuel.sec.audit import AuditService
-from nvflare.fuel.sec.security_content_service import SecurityContentService
-from nvflare.fuel.utils.argument_utils import parse_vars
-from nvflare.private.defs import EngineConstant
-from nvflare.private.fed.app.fl_conf import FLClientStarterConfiger, create_privacy_manager
-from nvflare.private.fed.client.client_json_config import ClientJsonConfigurator
-from nvflare.private.fed.client.client_run_manager import ClientRunManager
-from nvflare.private.fed.client.client_runner import ClientRunner, ClientRunnerConfig
->>>>>>> 07b426b2
 from nvflare.private.fed.client.client_status import ClientStatus
 from nvflare.private.fed.utils.fed_utils import add_logfile_handler
-from nvflare.private.privacy_manager import PrivacyService
 
 
 def check_parent_alive(parent_pid, stop_event: threading.Event):
@@ -147,60 +136,8 @@
         federated_client.fl_ctx.set_prop(EngineConstant.FL_TOKEN, args.token, private=False)
         federated_client.fl_ctx.set_prop(FLContextKey.WORKSPACE_ROOT, args.workspace, private=True)
 
-<<<<<<< HEAD
         client_app_runner = ClientAppRunner()
         client_app_runner.start_run(app_root, args, config_folder, federated_client, secure_train)
-=======
-        client_config_file_name = os.path.join(app_root, args.client_config)
-        conf = ClientJsonConfigurator(
-            config_file_name=client_config_file_name,
-        )
-        conf.configure()
-
-        runner_config = conf.runner_config
-        assert isinstance(runner_config, ClientRunnerConfig)
-
-        # configure privacy control!
-        privacy_manager = create_privacy_manager(workspace, names_only=False)
-        if privacy_manager.is_policy_defined():
-            if privacy_manager.components:
-                for cid, comp in privacy_manager.components.items():
-                    runner_config.add_component(cid, comp)
-
-        # initialize Privacy Service
-        PrivacyService.initialize(privacy_manager)
-
-        run_manager = ClientRunManager(
-            client_name=args.client_name,
-            job_id=args.job_id,
-            workspace=workspace,
-            client=federated_client,
-            components=runner_config.components,
-            handlers=runner_config.handlers,
-            conf=conf,
-        )
-        federated_client.run_manager = run_manager
-
-        with run_manager.new_context() as fl_ctx:
-            fl_ctx.set_prop(FLContextKey.CLIENT_NAME, args.client_name, private=False)
-            fl_ctx.set_prop(EngineConstant.FL_TOKEN, args.token, private=False)
-            fl_ctx.set_prop(FLContextKey.WORKSPACE_ROOT, args.workspace, private=True)
-            fl_ctx.set_prop(FLContextKey.ARGS, args, sticky=True)
-            fl_ctx.set_prop(FLContextKey.APP_ROOT, app_root, private=True, sticky=True)
-            fl_ctx.set_prop(FLContextKey.WORKSPACE_OBJECT, workspace, private=True)
-            fl_ctx.set_prop(FLContextKey.SECURE_MODE, secure_train, private=True, sticky=True)
-
-            client_runner = ClientRunner(config=conf.runner_config, job_id=args.job_id, engine=run_manager)
-            run_manager.add_handler(client_runner)
-            fl_ctx.set_prop(FLContextKey.RUNNER, client_runner, private=True)
-
-            # Start the command agent
-            command_agent = CommandAgent(federated_client, int(args.listen_port), client_runner)
-            command_agent.start(fl_ctx)
-
-        federated_client.status = ClientStatus.STARTED
-        client_runner.run(app_root, args)
->>>>>>> 07b426b2
 
     except BaseException as e:
         logger.error(f"FL client execution exception: {e}", exc_info=True)
