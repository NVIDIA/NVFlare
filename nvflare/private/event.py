# Copyright (c) 2021-2022, NVIDIA CORPORATION.  All rights reserved.
#
# Licensed under the Apache License, Version 2.0 (the "License");
# you may not use this file except in compliance with the License.
# You may obtain a copy of the License at
#
#     http://www.apache.org/licenses/LICENSE-2.0
#
# Unless required by applicable law or agreed to in writing, software
# distributed under the License is distributed on an "AS IS" BASIS,
# WITHOUT WARRANTIES OR CONDITIONS OF ANY KIND, either express or implied.
# See the License for the specific language governing permissions and
# limitations under the License.

import uuid

from nvflare.apis.fl_component import FLComponent
from nvflare.apis.fl_constant import EventScope, FLContextKey
from nvflare.apis.fl_context import FLContext

# do not use underscore as key name; otherwise it cannot be removed from ctx
_KEY_EVENT_DEPTH = "###event_depth"
_MAX_EVENT_DEPTH = 20


def fire_event(event: str, handlers: list, ctx: FLContext):
    """Fires the specified event and invokes the list of handlers.

    Args:
        event: the event to be fired
        handlers: handlers to be invoked
        ctx: context for cross-component data sharing

    Returns: N/A

    """
    event_id = str(uuid.uuid4())
    event_data = ctx.get_prop(FLContextKey.EVENT_DATA, None)
    event_origin = ctx.get_prop(FLContextKey.EVENT_ORIGIN, None)
    event_scope = ctx.get_prop(FLContextKey.EVENT_SCOPE, EventScope.LOCAL)

    depth = ctx.get_prop(_KEY_EVENT_DEPTH, 0)
    if depth > _MAX_EVENT_DEPTH:
        # too many recursive event calls
        raise RuntimeError("Recursive event calls too deep (>{})".format(_MAX_EVENT_DEPTH))

    ctx.set_prop(key=_KEY_EVENT_DEPTH, value=depth + 1, private=True, sticky=False)

    if handlers:
        for h in handlers:
            if not isinstance(h, FLComponent):
                raise TypeError("handler must be FLComponent but got {}".format(type(h)))
            try:
                # since events could be recursive (a handler fires another event) on the same fl_ctx,
                # we need to reset these key values into the fl_ctx
                ctx.set_prop(key=FLContextKey.EVENT_ID, value=event_id, private=True, sticky=False)
                ctx.set_prop(key=FLContextKey.EVENT_DATA, value=event_data, private=True, sticky=False)
                ctx.set_prop(key=FLContextKey.EVENT_ORIGIN, value=event_origin, private=True, sticky=False)
                ctx.set_prop(key=FLContextKey.EVENT_SCOPE, value=event_scope, private=True, sticky=False)
                h.handle_event(event, ctx)
<<<<<<< HEAD
            except:
                h.log_exception(ctx, 'exception when handling event "{}"'.format(event), fire_event=False)
=======
            except Exception as e:
                h.log_exception(ctx, 'Exception when handling event "{}": {}'.format(event, e), fire_event=False)
>>>>>>> 14a908a2

    ctx.set_prop(key=_KEY_EVENT_DEPTH, value=depth, private=True, sticky=False)<|MERGE_RESOLUTION|>--- conflicted
+++ resolved
@@ -58,12 +58,7 @@
                 ctx.set_prop(key=FLContextKey.EVENT_ORIGIN, value=event_origin, private=True, sticky=False)
                 ctx.set_prop(key=FLContextKey.EVENT_SCOPE, value=event_scope, private=True, sticky=False)
                 h.handle_event(event, ctx)
-<<<<<<< HEAD
-            except:
-                h.log_exception(ctx, 'exception when handling event "{}"'.format(event), fire_event=False)
-=======
             except Exception as e:
                 h.log_exception(ctx, 'Exception when handling event "{}": {}'.format(event, e), fire_event=False)
->>>>>>> 14a908a2
 
     ctx.set_prop(key=_KEY_EVENT_DEPTH, value=depth, private=True, sticky=False)