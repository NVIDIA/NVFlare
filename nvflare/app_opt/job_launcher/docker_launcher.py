# Copyright (c) 2024, NVIDIA CORPORATION.  All rights reserved.
#
# Licensed under the Apache License, Version 2.0 (the "License");
# you may not use this file except in compliance with the License.
# You may obtain a copy of the License at
#
#     http://www.apache.org/licenses/LICENSE-2.0
#
# Unless required by applicable law or agreed to in writing, software
# distributed under the License is distributed on an "AS IS" BASIS,
# WITHOUT WARRANTIES OR CONDITIONS OF ANY KIND, either express or implied.
# See the License for the specific language governing permissions and
# limitations under the License.
import logging
import os
import time
from abc import abstractmethod

import docker
from nvflare.apis.event_type import EventType
from nvflare.apis.fl_constant import FLContextKey, JobConstants
from nvflare.apis.fl_context import FLContext
from nvflare.apis.job_launcher_spec import JobHandleSpec, JobLauncherSpec, JobReturnCode, add_launcher
from nvflare.apis.workspace import Workspace
from nvflare.utils.job_launcher_utils import extract_job_image, generate_client_command, generate_server_command


class DOCKER_STATE:
    CREATED = "created"
    RESTARTING = "restarting"
    RUNNING = "running"
    PAUSED = "paused"
    EXITED = "exited"
    DEAD = "dead"


JOB_RETURN_CODE_MAPPING = {
    DOCKER_STATE.CREATED: JobReturnCode.UNKNOWN,
    DOCKER_STATE.RESTARTING: JobReturnCode.UNKNOWN,
    DOCKER_STATE.RUNNING: JobReturnCode.UNKNOWN,
    DOCKER_STATE.PAUSED: JobReturnCode.UNKNOWN,
    DOCKER_STATE.EXITED: JobReturnCode.SUCCESS,
    DOCKER_STATE.DEAD: JobReturnCode.ABORTED,
}


class DockerJobHandle(JobHandleSpec):
    def __init__(self, container, timeout=None):
        super().__init__()

        self.container = container
        self.timeout = timeout
        self.logger = logging.getLogger(self.__class__.__name__)

    def terminate(self):
        if self.container:
            self.container.stop()

    def poll(self):
        container = self._get_container()
        if container:
            if container.status in [DOCKER_STATE.EXITED, DOCKER_STATE.DEAD]:
                container.remove(force=True)
                self.logger.debug(f"docker completes state: {container.status}")
            return JOB_RETURN_CODE_MAPPING.get(container.status, JobReturnCode.UNKNOWN)

    def wait(self):
        if self.container:
            self.enter_states([DOCKER_STATE.EXITED, DOCKER_STATE.DEAD], self.timeout)

    def _get_container(self):
        try:
            docker_client = docker.from_env()
            # Get the container object
            container = docker_client.containers.get(self.container.id)
            # Get the container state
            # state = container.attrs['State']
            return container
        except:
            return None

    def enter_states(self, job_states_to_enter: list, timeout=None):
        starting_time = time.time()
        if not isinstance(job_states_to_enter, (list, tuple)):
            job_states_to_enter = [job_states_to_enter]
        while True:
            container = self._get_container()
            if container:
                self.logger.debug(f"container state: {container.status}, job states to enter: {job_states_to_enter}")
                if container.status in job_states_to_enter:
                    return True
                elif timeout is not None and time.time() - starting_time > timeout:
                    return False
                time.sleep(1)
            else:
                return False


class DockerJobLauncher(JobLauncherSpec):
    def __init__(self, mount_path: str = "/workspace", network: str = "nvflare-network", timeout=None):
        super().__init__()

        self.mount_path = mount_path
        self.network = network
        self.timeout = timeout

    def launch_job(self, job_meta: dict, fl_ctx: FLContext) -> JobHandleSpec:
        self.logger.debug("DockerJobLauncher start to launch job")
        job_image = extract_job_image(job_meta, fl_ctx.get_identity_name())

        workspace_obj: Workspace = fl_ctx.get_prop(FLContextKey.WORKSPACE_OBJECT)
        job_id = job_meta.get(JobConstants.JOB_ID)
        app_custom_folder = workspace_obj.get_app_custom_dir(job_id)

        python_path = f"{app_custom_folder}:$PYTHONPATH" if app_custom_folder != "" else "$PYTHONPATH"
        job_name, cmd = self.get_command(job_meta, fl_ctx)
        command = f' /bin/bash -c "export PYTHONPATH={python_path};{cmd}"'
        self.logger.info(f"Launch image:{job_image}, run command: {command}")

        docker_workspace = os.environ.get("NVFL_DOCKER_WORKSPACE")
        self.logger.info(f"launch_job {job_id} in docker_workspace: {docker_workspace}")
        docker_client = docker.from_env()
        try:
            container = docker_client.containers.run(
                job_image,
                command=command,
                name=job_name,
                network=self.network,
                detach=True,
                # remove=True,
                volumes={
                    docker_workspace: {
                        "bind": self.mount_path,
                        "mode": "rw",
                    },
                },
                # ports=ports,  # Map container ports to host ports (optional)
            )
            self.logger.info(f"Launch the job in DockerJobLauncher using image: {job_image}")

            handle = DockerJobHandle(container)
            try:
                if handle.enter_states([DOCKER_STATE.RUNNING], timeout=self.timeout):
                    return handle
                else:
                    handle.terminate()
                    return None
            except:
                handle.terminate()
                return None

        except docker.errors.ImageNotFound:
            self.logger.error(f"Failed to launcher job: {job_id} in DockerJobLauncher. Image '{job_image}' not found.")
            return None
        except docker.errors.APIError as e:
            self.logger.error(f"Error starting container: {e}")
            return None

    def handle_event(self, event_type: str, fl_ctx: FLContext):
        if event_type == EventType.BEFORE_JOB_LAUNCH:
            job_meta = fl_ctx.get_prop(FLContextKey.JOB_META)
            job_image = extract_job_image(job_meta, fl_ctx.get_identity_name())
            if job_image:
                add_launcher(self, fl_ctx)

    @abstractmethod
    def get_command(self, job_meta, fl_ctx) -> (str, str):
        """To generate the command to launcher the job in sub-process

        Args:
            fl_ctx: FLContext
            job_meta: job launcher data

        Returns:
            (container name, launch command)

        """
        pass


class ClientDockerJobLauncher(DockerJobLauncher):
    def get_command(self, job_meta, fl_ctx) -> (str, str):
        job_id = job_meta.get(JobConstants.JOB_ID)
<<<<<<< HEAD
        client_name = fl_ctx.get_identity_name()
        command = generate_client_command(job_meta, fl_ctx)
=======
        command = generate_client_command(fl_ctx)
>>>>>>> 895cffae

        return f"{client_name}-{job_id}", command


class ServerDockerJobLauncher(DockerJobLauncher):
    def get_command(self, job_meta, fl_ctx) -> (str, str):
        job_id = job_meta.get(JobConstants.JOB_ID)
        command = generate_server_command(fl_ctx)

        return f"server-{job_id}", command<|MERGE_RESOLUTION|>--- conflicted
+++ resolved
@@ -181,12 +181,8 @@
 class ClientDockerJobLauncher(DockerJobLauncher):
     def get_command(self, job_meta, fl_ctx) -> (str, str):
         job_id = job_meta.get(JobConstants.JOB_ID)
-<<<<<<< HEAD
         client_name = fl_ctx.get_identity_name()
-        command = generate_client_command(job_meta, fl_ctx)
-=======
         command = generate_client_command(fl_ctx)
->>>>>>> 895cffae
 
         return f"{client_name}-{job_id}", command
 
