# Copyright (c) 2023, NVIDIA CORPORATION.  All rights reserved.
#
# Licensed under the Apache License, Version 2.0 (the "License");
# you may not use this file except in compliance with the License.
# You may obtain a copy of the License at
#
#     http://www.apache.org/licenses/LICENSE-2.0
#
# Unless required by applicable law or agreed to in writing, software
# distributed under the License is distributed on an "AS IS" BASIS,
# WITHOUT WARRANTIES OR CONDITIONS OF ANY KIND, either express or implied.
# See the License for the specific language governing permissions and
# limitations under the License.

<<<<<<< HEAD
from nvflare.app_opt.sklearn.recipes import SVMFedAvgRecipe

__all__ = ["SVMFedAvgRecipe"]
=======
from nvflare.app_opt.sklearn.recipes import SklearnFedAvgRecipe

__all__ = ["SklearnFedAvgRecipe"]
>>>>>>> 3b67bb7d
<|MERGE_RESOLUTION|>--- conflicted
+++ resolved
@@ -12,12 +12,7 @@
 # See the License for the specific language governing permissions and
 # limitations under the License.
 
-<<<<<<< HEAD
+from nvflare.app_opt.sklearn.recipes import SklearnFedAvgRecipe
 from nvflare.app_opt.sklearn.recipes import SVMFedAvgRecipe
 
-__all__ = ["SVMFedAvgRecipe"]
-=======
-from nvflare.app_opt.sklearn.recipes import SklearnFedAvgRecipe
-
-__all__ = ["SklearnFedAvgRecipe"]
->>>>>>> 3b67bb7d
+__all__ = ["SklearnFedAvgRecipe", "SVMFedAvgRecipe"]