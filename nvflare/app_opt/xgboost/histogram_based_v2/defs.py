--- conflicted
+++ resolved
@@ -12,7 +12,6 @@
 # See the License for the specific language governing permissions and
 # limitations under the License.
 
-from nvflare.app_opt.xgboost.constant import TrainingMode
 from nvflare.fuel.f3.drivers.net_utils import MAX_FRAME_SIZE
 
 
@@ -129,23 +128,4 @@
 
 class SplitMode:
     ROW = 0
-<<<<<<< HEAD
-    COL = 1
-=======
-    COL = 1
-
-
-# Mapping of text training mode to split mode
-TRAINING_MODE_MAPPING = {
-    TrainingMode.H: SplitMode.ROW,
-    TrainingMode.HORIZONTAL: SplitMode.ROW,
-    TrainingMode.V: SplitMode.COL,
-    TrainingMode.VERTICAL: SplitMode.COL,
-    TrainingMode.HS: SplitMode.ROW,
-    TrainingMode.HORIZONTAL_SECURE: SplitMode.ROW,
-    TrainingMode.VS: SplitMode.COL,
-    TrainingMode.VERTICAL_SECURE: SplitMode.COL,
-}
-
-SECURE_TRAINING_MODES = {TrainingMode.HS, TrainingMode.HORIZONTAL_SECURE, TrainingMode.VS, TrainingMode.VERTICAL_SECURE}
->>>>>>> 17581f27
+    COL = 1