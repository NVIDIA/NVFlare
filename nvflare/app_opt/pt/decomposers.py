--- conflicted
+++ resolved
@@ -22,42 +22,10 @@
 from nvflare.fuel.utils.fobs.datum import DatumManager
 
 
-<<<<<<< HEAD
 class SerializationModule(torch.nn.Module):
     def __init__(self, tensor):
         super().__init__()
         self.register_buffer("saved_tensor", tensor)
-=======
-# Create a module
-class TensorModule(torch.nn.Module):
-    def __init__(self, tensor):
-        super().__init__()
-        self.tensor = tensor
-
-    def forward(self):
-        return self.tensor
-
-
-class TensorJitDecomposer(fobs.Decomposer):
-    def supported_type(self):
-        return torch.Tensor
-
-    def decompose(self, target: torch.Tensor, manager: DatumManager = None) -> Any:
-        stream = BytesIO()
-
-        # Use JIT serialization to avoid Pickle
-        scripted_module = torch.jit.script(TensorModule(target))
-        torch.jit.save(scripted_module, stream)
-        stream.seek(0)
-
-        return stream.getvalue()
-
-    def recompose(self, data: Any, manager: DatumManager = None) -> torch.Tensor:
-        stream = BytesIO(data)
-        loaded_module = torch.jit.load(stream)
-        return loaded_module()
->>>>>>> f694a143
-
 
 class TensorDecomposer(fobs.Decomposer):
     def supported_type(self):
