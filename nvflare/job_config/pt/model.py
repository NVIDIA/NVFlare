--- conflicted
+++ resolved
@@ -36,17 +36,9 @@
 
         """
         if torch_ok and isinstance(self.model, nn.Module):  # if model, create a PT persistor
-<<<<<<< HEAD
-            component = PTFileModelPersistor(model=self.model)
-            job.add_component(comp_id="persistor", obj=component, ctx=ctx)
-
-            component = PTFileModelLocator(pt_persistor_id="persistor")
-            job.add_component(comp_id="model_locator", obj=component, ctx=ctx)
-=======
             persistor = PTFileModelPersistor(model=self.model)
             persistor_id = job.add_component(comp_id="persistor", obj=persistor, ctx=ctx)
 
             locator = PTFileModelLocator(pt_persistor_id=persistor_id)
             locator_id = job.add_component(comp_id="locator", obj=locator, ctx=ctx)
-            return {"persistor_id": persistor_id, "locator_id": locator_id}
->>>>>>> fc167242
+            return {"persistor_id": persistor_id, "locator_id": locator_id}