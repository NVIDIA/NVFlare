--- conflicted
+++ resolved
@@ -45,12 +45,7 @@
         framework: FrameworkType = FrameworkType.PYTORCH,
         params_transfer_type: str = TransferType.FULL,
         executor: Union[ClientAPILauncherExecutor, InProcessClientAPIExecutor, None] = None,
-<<<<<<< HEAD
         params_exchange_format: Optional[str] = None,
-=======
-        from_nvflare_converter_id: Optional[str] = None,
-        to_nvflare_converter_id: Optional[str] = None,
->>>>>>> c01e057a
         task_pipe: Optional[Pipe] = None,
         launcher: Optional[Launcher] = None,
         metric_relay: Optional[MetricRelay] = None,
@@ -106,13 +101,7 @@
         self._launch_external_process = launch_external_process
         self._framework = framework
         self._params_transfer_type = params_transfer_type
-<<<<<<< HEAD
         self._params_exchange_format = params_exchange_format
-=======
-        self._from_nvflare_converter_id = from_nvflare_converter_id
-        self._to_nvflare_converter_id = to_nvflare_converter_id
-        self._params_exchange_format = None
->>>>>>> c01e057a
 
         if self._framework == FrameworkType.PYTORCH:
             _, torch_ok = optional_import(module="torch")
