--- conflicted
+++ resolved
@@ -213,7 +213,9 @@
         if isinstance(obj, Controller):
             if target != "server":  # add client-side controllers as components
                 if target not in self._deploy_map:
-                    raise ValueError(f"{target} doesn't have an `Executor`. Deploy one first before adding client-side controllers!")
+                    raise ValueError(
+                        f"{target} doesn't have an `Executor`. Deploy one first before adding client-side controllers!"
+                    )
                 self._deploy_map[target].add_component(obj, id)
             else:
                 if target not in self._deploy_map:
@@ -285,10 +287,6 @@
         if self._components:
             self._add_referenced_components(obj, target)
 
-<<<<<<< HEAD
-    def as_id(self, obj: Any) -> str:
-        """Generate and return uuid for `obj`. If this id is referenced by another added object, this `obj` will also be added as a component."""
-=======
     def to_server(
         self,
         obj: Any,
@@ -334,8 +332,8 @@
 
         self.to(obj=obj, target=ALL_SITES, tasks=tasks, filter_type=filter_type, id=id)
 
-    def as_id(self, obj: Any):
->>>>>>> 5c632298
+    def as_id(self, obj: Any) -> str:
+        """Generate and return uuid for `obj`. If this id is referenced by another added object, this `obj` will also be added as a component."""
         id = str(uuid.uuid4())
         self._components[id] = obj
         return id
@@ -409,12 +407,8 @@
         self._set_all_apps()
         self.job.generate_job_config(job_root)
 
-<<<<<<< HEAD
-    def simulator_run(self, workspace: str, threads: int = None):
-        """Run the job with the simulator using `workspace` and `threads`."""
-=======
-    def simulator_run(self, workspace, n_clients: int = None, threads: int = None):
->>>>>>> 5c632298
+    def simulator_run(self, workspace: str, n_clients: int = None, threads: int = None):
+        """Run the job with the simulator with the `workspace` using `n_clients` and `threads`."""
         self._set_all_apps()
 
         if ALL_SITES in self.clients and not n_clients:
