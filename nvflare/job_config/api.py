--- conflicted
+++ resolved
@@ -129,16 +129,8 @@
         self.app.add_executor(tasks, executor)
 
 
-<<<<<<< HEAD
-class ControllerApp(FedApp):
+class ServerApp(FedApp):
     """Wrapper around `ServerAppConfig`."""
-=======
-class ServerApp(FedApp):
-    """Wrapper around `ServerAppConfig`.
-
-    Args:
-    """
->>>>>>> ff003248
 
     def __init__(self):
         super().__init__()
@@ -147,7 +139,7 @@
     def add_controller(self, controller: Controller, id=None):
         if not id:
             id = "controller"
-        self.app.add_workflow(id, controller)
+        self.app.add_workflow(self.generate_tracked_id(id), controller)
 
 
 class FedJob:
@@ -175,40 +167,21 @@
         self._deployed = False
         self._components = {}
 
-<<<<<<< HEAD
-    def _add_controller_app(self, obj: ControllerApp, target: str):
-        if target != JobTargetType.SERVER:
-            raise ValueError("`ControllerApp` must be assigned to the server, but tried to assign it to client!")
-        app = self._deploy_map.get(target)
-        if app:
-            raise ValueError(f"A ControllerApp was already assigned to {target}")
-        self._deploy_map[target] = obj
-
-    def _add_executor_app(self, obj: ExecutorApp, target: str):
-        if target == JobTargetType.SERVER:
-            raise ValueError("`ExecutorApp` must be assigned to a client, but tried to assign it to server!")
-
-        app = self._deploy_map.get(target)
-        if app:
-            raise ValueError(f"An ExecutorApp was already assigned to {target}")
-=======
     def set_up_client(self, target: str):
+        """Setup routine called by FedJob when first sending object to a client target.
+
+        Args:
+            target: the target to perform setup.
+
+        Returns:
+
+        """
         pass
 
     def _add_server_app(self, obj: ServerApp, target: str):
         self._deploy_map[target] = obj
 
-    def _add_controller(self, obj, target: str, id: str):
-        target_type = JobTargetType.get_target_type(target)
-        app = self._deploy_map.get(target)
-        if target_type != JobTargetType.SERVER:  # add client-side controllers as components
-            app.add_component(obj, id)
-        else:
-            app = self._deploy_map.get(target)
-            app.add_controller(obj, id)
-
     def _add_client_app(self, obj: ClientApp, target: str):
->>>>>>> ff003248
         self._deploy_map[target] = obj
         if target not in self.clients:
             self.clients.append(target)
@@ -275,17 +248,9 @@
             expected_target_type = get_target_type_method()
             if expected_target_type != target_type:
                 if target_type == JobTargetType.SERVER:
-<<<<<<< HEAD
-                    self._add_controller_app(ControllerApp(), target)
-                    app = self._deploy_map.get(target)
-                else:
-                    self._add_executor_app(ExecutorApp(), target)
-                    app = self._deploy_map.get(target)
-=======
                     raise ValueError(f"this object can only be assigned to server, but tried to assign to {target}")
                 else:
                     raise ValueError(f"this object can only be assigned to client, but tried to assign to {target}")
->>>>>>> ff003248
 
         add_to_job_method = getattr(obj, "add_to_fed_job", None)
         if add_to_job_method is not None:
@@ -329,22 +294,6 @@
             raise RuntimeError(f"No app found for target '{ctx.target}' - missing {app_type}")
         return app
 
-<<<<<<< HEAD
-=======
-    def generate_tracked_component_id(self, base_id: str, ctx: JobCtx) -> str:
-        """Generate a tracked component id. To be used by job component programmer.
-
-        Args:
-            base_id: the base ID of the component
-            ctx: Job context
-
-        Returns: a tracked ID
-
-        """
-        app = self._get_app(ctx)
-        return app.generate_tracked_id(base_id)
-
->>>>>>> ff003248
     def add_component(self, comp_id: str, obj: Any, ctx: JobCtx):
         """Add a component to the job. To be used by job component programmer.
 
@@ -375,8 +324,9 @@
         Returns:
 
         """
+        target_type = JobTargetType.get_target_type(ctx.target)
         app = self._get_app(ctx)
-        if ctx.target != JobTargetType.SERVER:  # add client-side controllers as components
+        if target_type != JobTargetType.SERVER:  # add client-side controllers as components
             app.add_component(obj, ctx.comp_id)
         else:
             app.add_controller(obj, ctx.comp_id)
@@ -418,21 +368,6 @@
                 f"Select from `FilterType.TASK_RESULT` or `FilterType.TASK_DATA`."
             )
 
-<<<<<<< HEAD
-    def get_app(self, target: str):
-        """Get app assigned to the target.
-
-        Args:
-            target:
-
-        Returns:
-            app (FedApp)
-
-        """
-        return self._deploy_map.get(target)
-
-=======
->>>>>>> ff003248
     def add_resources(self, resources: List[str], ctx: JobCtx):
         """Add resources to the job. To be used by job component programmer.
 
@@ -499,9 +434,9 @@
 
     def _set_all_app(self, client_app: ClientApp, server_app: ServerApp):
         if not isinstance(client_app, ClientApp):
-            raise ValueError(f"`client_app` needs to be of type `ExecutorApp` but was type {type(client_app)}")
+            raise ValueError(f"`client_app` needs to be of type `ClientApp` but was type {type(client_app)}")
         if not isinstance(server_app, ServerApp):
-            raise ValueError(f"`server_app` needs to be of type `ControllerApp` but was type {type(server_app)}")
+            raise ValueError(f"`server_app` needs to be of type `ServerApp` but was type {type(server_app)}")
 
         client_config = client_app.get_app_config()
         server_config = server_app.get_app_config()
