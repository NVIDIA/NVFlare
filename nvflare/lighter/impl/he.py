# Copyright (c) 2021-2022, NVIDIA CORPORATION.  All rights reserved.
#
# Licensed under the Apache License, Version 2.0 (the "License");
# you may not use this file except in compliance with the License.
# You may obtain a copy of the License at
#
#     http://www.apache.org/licenses/LICENSE-2.0
#
# Unless required by applicable law or agreed to in writing, software
# distributed under the License is distributed on an "AS IS" BASIS,
# WITHOUT WARRANTIES OR CONDITIONS OF ANY KIND, either express or implied.
# See the License for the specific language governing permissions and
# limitations under the License.

import os

try:
    import tenseal as ts
except ImportError:
    ts = None

from nvflare.lighter.spec import Builder


class HEBuilder(Builder):
    def __init__(
        self,
        poly_modulus_degree=8192,
        coeff_mod_bit_sizes=[60, 40, 40],
        scale_bits=40,
        scheme="CKKS",
    ):
        """Build Homomorphic related contents.

        Generates Tenseal homomorphic encryption context for server and client and writes them to server and client
        participant folders.

        Args:
            poly_modulus_degree: defaults to 8192.
            coeff_mod_bit_sizes: defaults to [60, 40, 40].
            scale_bits: defaults to 40.
            scheme: defaults to "CKKS".
        """
        if ts is None:
            print(
                "\n *** tenseal is not installed.  HEBuilder is ignored and no tenseal files will be generated. ***\n"
            )
            return
        self._context = None
        self.scheme_type_mapping = {
            "CKKS": ts.SCHEME_TYPE.CKKS,
            "BFV": ts.SCHEME_TYPE.BFV,
        }
        self.poly_modulus_degree = poly_modulus_degree
        self.coeff_mod_bit_sizes = coeff_mod_bit_sizes
        self.scale_bits = scale_bits
        _scheme = scheme
        # Setup TenSEAL context
        self.scheme_type = self.scheme_type_mapping[_scheme]
        self.serialized = None

    def initialize(self, ctx):
        if ts is None:
            return
        self._context = ts.context(
            self.scheme_type,
            poly_modulus_degree=self.poly_modulus_degree,
            coeff_mod_bit_sizes=self.coeff_mod_bit_sizes,
            encryption_type=ts.ENCRYPTION_TYPE.SYMMETRIC,
        )
        # dynamically call different generate keys method
        # getattr(self._context, f'generate_{self.key_type}_keys')()
        self._context.generate_relin_keys()
        self._context.global_scale = 2**self.scale_bits

<<<<<<< HEAD
    def build(self, study, ctx):
        if ts is None:
            return
        server = study.get_participants_by_type("server")
        dest_dir = self.get_kit_dir(server, ctx)
        with open(os.path.join(dest_dir, "server_context.tenseal"), "wb") as f:
            f.write(self.get_serialized_context())
        for client in study.get_participants_by_type("client", first_only=False):
=======
    def build(self, project, ctx):
        servers = project.get_participants_by_type("server", first_only=False)
        for server in servers:
            dest_dir = self.get_kit_dir(server, ctx)
            with open(os.path.join(dest_dir, "server_context.tenseal"), "wb") as f:
                f.write(self.get_serialized_context())
        for client in project.get_participants_by_type("client", first_only=False):
>>>>>>> 14a908a2
            dest_dir = self.get_kit_dir(client, ctx)
            with open(os.path.join(dest_dir, "client_context.tenseal"), "wb") as f:
                f.write(self.get_serialized_context(is_client=True))

    def get_serialized_context(self, is_client=False):
        if ts is None:
            return
        _serialized_context = self._context.serialize(
            save_public_key=is_client,
            save_secret_key=is_client,
            save_galois_keys=False,
            save_relin_keys=True,
        )
        return _serialized_context<|MERGE_RESOLUTION|>--- conflicted
+++ resolved
@@ -14,10 +14,7 @@
 
 import os
 
-try:
-    import tenseal as ts
-except ImportError:
-    ts = None
+import tenseal as ts
 
 from nvflare.lighter.spec import Builder
 
@@ -41,11 +38,6 @@
             scale_bits: defaults to 40.
             scheme: defaults to "CKKS".
         """
-        if ts is None:
-            print(
-                "\n *** tenseal is not installed.  HEBuilder is ignored and no tenseal files will be generated. ***\n"
-            )
-            return
         self._context = None
         self.scheme_type_mapping = {
             "CKKS": ts.SCHEME_TYPE.CKKS,
@@ -60,8 +52,6 @@
         self.serialized = None
 
     def initialize(self, ctx):
-        if ts is None:
-            return
         self._context = ts.context(
             self.scheme_type,
             poly_modulus_degree=self.poly_modulus_degree,
@@ -73,16 +63,6 @@
         self._context.generate_relin_keys()
         self._context.global_scale = 2**self.scale_bits
 
-<<<<<<< HEAD
-    def build(self, study, ctx):
-        if ts is None:
-            return
-        server = study.get_participants_by_type("server")
-        dest_dir = self.get_kit_dir(server, ctx)
-        with open(os.path.join(dest_dir, "server_context.tenseal"), "wb") as f:
-            f.write(self.get_serialized_context())
-        for client in study.get_participants_by_type("client", first_only=False):
-=======
     def build(self, project, ctx):
         servers = project.get_participants_by_type("server", first_only=False)
         for server in servers:
@@ -90,14 +70,11 @@
             with open(os.path.join(dest_dir, "server_context.tenseal"), "wb") as f:
                 f.write(self.get_serialized_context())
         for client in project.get_participants_by_type("client", first_only=False):
->>>>>>> 14a908a2
             dest_dir = self.get_kit_dir(client, ctx)
             with open(os.path.join(dest_dir, "client_context.tenseal"), "wb") as f:
                 f.write(self.get_serialized_context(is_client=True))
 
     def get_serialized_context(self, is_client=False):
-        if ts is None:
-            return
         _serialized_context = self._context.serialize(
             save_public_key=is_client,
             save_secret_key=is_client,
