readme_am: |
  *********************************
  Admin Client package
  *********************************
  The package includes at least the following files:
  readme.txt
  rootCA.pem
  client.crt
  client.key
  fl_admin.sh
  
  Please install the nvflare package by 'python3 -m pip nvflare.'  This will install a set of Python codes
  in your environment.  After installation, you can run the fl_admin.sh file to start communicating to the admin server.

  The rootCA.pem file is pointed by "ca_cert" in fl_admin.sh.  If you plan to move/copy it to a different place,
  you will need to modify fl_admin.sh.  The same applies to the other two files, client.crt and client.key.

  The email in your submission to participate this Federated Learning project is embedded in the CN field of client
  certificate, which uniquely identifies the participant.  As such, please safeguard its private key, client.key.

readme_fc: |
  *********************************
  Federated Learning Client package
  *********************************
  The package includes at least the following files:
  readme.txt
  rootCA.pem
  client.crt
  client.key
  fed_client.json
  start.sh
  sub_start.sh
  stop_fl.sh

  Run start.sh to start the client.

  The rootCA.pem file is pointed by "ssl_root_cert" in fed_client.json.  If you plan to move/copy it to a different place,
  you will need to modify fed_client.json.  The same applies to the other two files, client.crt and client.key.

  The client name in your submission to participate this Federated Learning project is embedded in the CN field of client
  certificate, which uniquely identifies the participant.  As such, please safeguard its private key, client.key.

readme_fs: |
  *********************************
  Federated Learning Server package
  *********************************
  The package includes at least the following files:
  readme.txt
  rootCA.pem
  server.crt
  server.key
  authorization.json
  fed_server.json
  start.sh
  sub_start.sh
  stop_fl.sh
  signature.json

  Run start.sh to start the server.

  The rootCA.pem file is pointed by "ssl_root_cert" in fed_server.json.  If you plan to move/copy it to a different place,
  you will need to modify fed_server.json.  The same applies to the other two files, server.crt and server.key.

  Please always safeguard the server.key.

gunicorn_conf_py: |
  bind="0.0.0.0:{~~port~~}"
  cert_reqs=2
  do_handshake_on_connect=True
  timeout=30
  worker_class="nvflare.ha.overseer.worker.ClientAuthWorker"
  workers=1
  wsgi_app="nvflare.ha.overseer.overseer:app"

local_client_resources: |
  {
    "format_version": 2,
    "client": {
      "retry_timeout": 30,
      "compression": "Gzip"
    },
    "components": [
      {
        "id": "resource_manager",
        "path": "nvflare.app_common.resource_managers.gpu_resource_manager.GPUResourceManager",
        "args": {
          "num_of_gpus": 0,
          "mem_per_gpu_in_GiB": 0
        }
      },
      {
        "id": "resource_consumer",
        "path": "nvflare.app_common.resource_consumers.gpu_resource_consumer.GPUResourceConsumer",
        "args": {}
      },
      {
        "id": "process_launcher",
<<<<<<< HEAD
        "path": "nvflare.private.fed.client.client_process_launcher.ClientProcessJobLauncher",
=======
        "path": "nvflare.app_common.job_launcher.process_launcher.ProcessJobLauncher",
>>>>>>> baecfff4
        "args": {}
      }
    ]
  }

fed_client: |
  {
    "format_version": 2,
    "servers": [
      {
        "name": "spleen_segmentation",
        "service": {
        }
      }
    ],
    "client": {
      "ssl_private_key": "client.key",
      "ssl_cert": "client.crt",
      "ssl_root_cert": "rootCA.pem"
    }
  }

sample_privacy: |
  {
    "scopes": [
      {
        "name": "public",
        "properties": {
          "train_dataset": "/data/public/train",
          "val_dataset": "/data/public/val"
        },
        "task_result_filters": [
          {
            "name": "AddNoiseToMinMax",
            "args": {
              "min_noise_level": 0.2,
              "max_noise_level": 0.2
            }
          },
          {
            "name": "PercentilePrivacy",
            "args": {
              "percentile": 10,
              "gamma": 0.02
            }
          }
        ],
        "task_data_filters": [
          {
            "name": "BadModelDetector"
          }
        ]
      },
      {
        "name": "private",
        "properties": {
          "train_dataset": "/data/private/train",
          "val_dataset": "/data/private/val"
        },
        "task_result_filters": [
          {
            "name": "AddNoiseToMinMax",
            "args": {
              "min_noise_level": 0.1,
              "max_noise_level": 0.1
            }
          },
          {
            "name": "SVTPrivacy",
            "args": {
              "fraction": 0.1,
              "epsilon": 0.2
            }
          }
        ]
      }
    ],
    "default_scope": "public"
  }

local_server_resources: |
  {
      "format_version": 2,
      "servers": [
          {
              "admin_storage": "transfer",
              "max_num_clients": 100,
              "heart_beat_timeout": 600,
              "num_server_workers": 4,
              "download_job_url": "http://download.server.com/",
              "compression": "Gzip"
          }
      ],
      "snapshot_persistor": {
          "path": "nvflare.app_common.state_persistors.storage_state_persistor.StorageStatePersistor",
          "args": {
              "uri_root": "/",
              "storage": {
                  "path": "nvflare.app_common.storages.filesystem_storage.FilesystemStorage",
                  "args": {
                      "root_dir": "/tmp/nvflare/snapshot-storage",
                      "uri_root": "/"
                  }
              }
          }
      },
      "components": [
          {
              "id": "job_scheduler",
              "path": "nvflare.app_common.job_schedulers.job_scheduler.DefaultJobScheduler",
              "args": {
                  "max_jobs": 4
              }
          },
          {
              "id": "job_manager",
              "path": "nvflare.apis.impl.job_def_manager.SimpleJobDefManager",
              "args": {
                  "uri_root": "/tmp/nvflare/jobs-storage",
                  "job_store_id": "job_store"
              }
          },
          {
              "id": "job_store",
              "path": "nvflare.app_common.storages.filesystem_storage.FilesystemStorage"
          },
          {
              "id": "process_launcher",
              "path": "nvflare.private.fed.server.server_process_launcher.ServerProcessJobLauncher",
              "args": {}
          }
      ]
  }

fed_server: |
  {
    "format_version": 2,
    "servers": [
        {
            "name": "spleen_segmentation",
            "service": {
                "target": "localhost:8002"
            },
            "admin_host": "localhost",
            "admin_port": 5005,
            "ssl_private_key": "server.key",
            "ssl_cert": "server.crt",
            "ssl_root_cert": "rootCA.pem"
        }
    ] 
  }

fed_admin: |
  {
    "format_version": 1,
    "admin": {
      "with_file_transfer": true,
      "upload_dir": "transfer",
      "download_dir": "transfer",
      "with_login": true,
      "with_ssl": true,
      "cred_type": "cert",
      "client_key": "client.key",
      "client_cert": "client.crt",
      "ca_cert": "rootCA.pem",
      "prompt": "> "
    }
  }

default_authz: |
  {
    "format_version": "1.0",
    "permissions": {
      "project_admin": "any",
      "org_admin": {
        "submit_job": "none",
        "clone_job": "none",
        "manage_job": "o:submitter",
        "download_job": "o:submitter",
        "view": "any",
        "operate": "o:site",
        "shell_commands": "o:site",
        "byoc": "none"
      },
      "lead": {
        "submit_job": "any",
        "clone_job": "n:submitter",
        "manage_job": "n:submitter",
        "download_job": "n:submitter",
        "view": "any",
        "operate": "o:site",
        "shell_commands": "o:site",
        "byoc": "any"
      },
      "member": {
        "view": "any"
      }
    }
  }

fl_admin_sh: |
  #!/usr/bin/env bash
  DIR="$( cd "$( dirname "${BASH_SOURCE[0]}" )" >/dev/null 2>&1 && pwd )"
  mkdir -p $DIR/../transfer
  python3 -m nvflare.fuel.hci.tools.admin -m $DIR/.. -s fed_admin.json

log_config: |
  [loggers]
  keys=root

  [handlers]
  keys=consoleHandler

  [formatters]
  keys=fullFormatter

  [logger_root]
  level=INFO
  handlers=consoleHandler

  [handler_consoleHandler]
  class=StreamHandler
  level=DEBUG
  formatter=fullFormatter
  args=(sys.stdout,)

  [formatter_fullFormatter]
  format=%(asctime)s - %(name)s - %(levelname)s - %(message)s

start_ovsr_sh: |
  #!/usr/bin/env bash
  DIR="$( cd "$( dirname "${BASH_SOURCE[0]}" )" >/dev/null 2>&1 && pwd )"
  NVFL_OVERSEER_HEARTBEAT_TIMEOUT=10 AUTHZ_FILE=$DIR/privilege.yml gunicorn -c $DIR/gunicorn.conf.py --keyfile $DIR/overseer.key --certfile $DIR/overseer.crt --ca-certs $DIR/rootCA.pem

start_cln_sh: |
  #!/usr/bin/env bash
  DIR="$( cd "$( dirname "${BASH_SOURCE[0]}" )" >/dev/null 2>&1 && pwd )"
  all_arguments="${@}"
  doCloud=false
  # parse arguments
  while [[ $# -gt 0 ]]
  do
      key="$1"
      case $key in
        --cloud)
          doCloud=true
          csp=$2
          shift
        ;;
      esac
      shift
  done

  if [ $doCloud == true ]
  then
    case $csp in
      azure)
        $DIR/azure_start.sh ${all_arguments}
        ;;
      aws)
        $DIR/aws_start.sh ${all_arguments}
        ;;
      *)
        echo "Only on-prem or azure or aws is currently supported."
    esac
  else
    $DIR/sub_start.sh &
  fi

start_svr_sh: |
  #!/usr/bin/env bash
  DIR="$( cd "$( dirname "${BASH_SOURCE[0]}" )" >/dev/null 2>&1 && pwd )"
  all_arguments="${@}"
  doCloud=false
  ha_mode={~~ha_mode~~}
  # parse arguments
  while [[ $# -gt 0 ]]
  do
    key="$1"
    case $key in
      --cloud)
        if [ $ha_mode == false ]
        then
          doCloud=true
          csp=$2
          shift
        else
          echo "Cloud launch does not support NVFlare HA mode."
          exit 1
        fi
      ;;
    esac
    shift
  done

  if [ $doCloud == true ]
  then
    case $csp in
      azure)
        $DIR/azure_start.sh ${all_arguments}
        ;;
      aws)
        $DIR/aws_start.sh ${all_arguments}
        ;;
      *)
        echo "Only on-prem or azure or aws is currently supported."
    esac
  else
    $DIR/sub_start.sh &
  fi
    
stop_fl_sh: |
  #!/usr/bin/env bash
  DIR="$( cd "$( dirname "${BASH_SOURCE[0]}" )" >/dev/null 2>&1 && pwd )"
  echo "Please use FL admin console to issue shutdown client command to properly stop this client."
  echo "This stop_fl.sh script can only be used as the last resort to stop this client."
  echo "It will not properly deregister the client to the server."
  echo "The client status on the server after this shell script will be incorrect."
  read -n1 -p "Would you like to continue (y/N)? " answer
  case $answer in
    y|Y)
      echo
      echo "Shutdown request created.  Wait for local FL process to shutdown."
      touch $DIR/../shutdown.fl
      ;;
    n|N|*)
      echo
      echo "Not continue"
      ;;
  esac

sub_start_sh: |
  #!/usr/bin/env bash
  DIR="$( cd "$( dirname "${BASH_SOURCE[0]}" )" >/dev/null 2>&1 && pwd )"
  echo "WORKSPACE set to $DIR/.."
  mkdir -p $DIR/../transfer
  export PYTHONPATH=/local/custom:$PYTHONPATH
  echo "PYTHONPATH is $PYTHONPATH"

  SECONDS=0
  lst=-400
  restart_count=0
  start_fl() {
    if [[ $(( $SECONDS - $lst )) -lt 300 ]]; then
      ((restart_count++))
    else
      restart_count=0
    fi
    if [[ $(($SECONDS - $lst )) -lt 300 && $restart_count -ge 5 ]]; then
      echo "System is in trouble and unable to start the task!!!!!"
      rm -f $DIR/../pid.fl $DIR/../shutdown.fl $DIR/../restart.fl $DIR/../daemon_pid.fl
      exit
    fi
    lst=$SECONDS
  ((python3 -u -m nvflare.private.fed.app.{~~type~~}.{~~type~~}_train -m $DIR/.. -s fed_{~~type~~}.json --set secure_train=true {~~cln_uid~~} org={~~org_name~~} config_folder={~~config_folder~~} 2>&1 & echo $! >&3 ) 3>$DIR/../pid.fl )
    pid=`cat $DIR/../pid.fl`
    echo "new pid ${pid}"
  }

  stop_fl() {
    if [[ ! -f "$DIR/../pid.fl" ]]; then
      echo "No pid.fl.  No need to kill process."
      return
    fi
    pid=`cat $DIR/../pid.fl`
    sleep 5
    kill -0 ${pid} 2> /dev/null 1>&2
    if [[ $? -ne 0 ]]; then
      echo "Process already terminated"
      return
    fi
    kill -9 $pid
    rm -f $DIR/../pid.fl $DIR/../shutdown.fl $DIR/../restart.fl 2> /dev/null 1>&2
  }
    
  if [[ -f "$DIR/../daemon_pid.fl" ]]; then
    dpid=`cat $DIR/../daemon_pid.fl`
    kill -0 ${dpid} 2> /dev/null 1>&2
    if [[ $? -eq 0 ]]; then
      echo "There seems to be one instance, pid=$dpid, running."
      echo "If you are sure it's not the case, please kill process $dpid and then remove daemon_pid.fl in $DIR/.."
      exit
    fi
    rm -f $DIR/../daemon_pid.fl
  fi

  echo $BASHPID > $DIR/../daemon_pid.fl

  while true
  do
    sleep 5
    if [[ ! -f "$DIR/../pid.fl" ]]; then
      echo "start fl because of no pid.fl"
      start_fl
      continue
    fi
    pid=`cat $DIR/../pid.fl`
    kill -0 ${pid} 2> /dev/null 1>&2
    if [[ $? -ne 0 ]]; then
      if [[ -f "$DIR/../shutdown.fl" ]]; then
        echo "Gracefully shutdown."
        break
      fi
      echo "start fl because process of ${pid} does not exist"
      start_fl
      continue
    fi
    if [[ -f "$DIR/../shutdown.fl" ]]; then
      echo "About to shutdown."
      stop_fl
      break
    fi
    if [[ -f "$DIR/../restart.fl" ]]; then
      echo "About to restart."
      stop_fl
    fi
  done

  rm -f $DIR/../pid.fl $DIR/../shutdown.fl $DIR/../restart.fl $DIR/../daemon_pid.fl

docker_cln_sh: |
  #!/usr/bin/env bash
  DIR="$( cd "$( dirname "${BASH_SOURCE[0]}" )" >/dev/null 2>&1 && pwd )"
  # docker run script for FL client
  # local data directory
  : ${MY_DATA_DIR:="/home/flclient/data"}
  # The syntax above is to set MY_DATA_DIR to /home/flcient/data if this
  # environment variable is not set previously.
  # Therefore, users can set their own MY_DATA_DIR with
  # export MY_DATA_DIR=$SOME_DIRECTORY
  # before running docker.sh

  # for all gpus use line below 
  #GPU2USE='--gpus=all'
  # for 2 gpus use line below
  #GPU2USE='--gpus=2' 
  # for specific gpus as gpu#0 and gpu#2 use line below
  #GPU2USE='--gpus="device=0,2"'
  # to use host network, use line below
  NETARG="--net=host"
  # FL clients do not need to open ports, so the following line is not needed.
  #NETARG="-p 443:443 -p 8003:8003"
  DOCKER_IMAGE={~~docker_image~~}
  echo "Starting docker with $DOCKER_IMAGE"
  mode="${1:--r}"
  if [ $mode = "-d" ]
  then
    docker run -d --rm --name={~~client_name~~} $GPU2USE -u $(id -u):$(id -g) \
    -v /etc/passwd:/etc/passwd -v /etc/group:/etc/group -v $DIR/..:/workspace/ \
    -v $MY_DATA_DIR:/data/:ro -w /workspace/ --ipc=host $NETARG $DOCKER_IMAGE \
    /bin/bash -c "python -u -m nvflare.private.fed.app.client.client_train -m /workspace -s fed_client.json --set uid={~~client_name~~} secure_train=true config_folder=config org={~~org_name~~}"
  else
    docker run --rm -it --name={~~client_name~~} $GPU2USE -u $(id -u):$(id -g) \
    -v /etc/passwd:/etc/passwd -v /etc/group:/etc/group -v $DIR/..:/workspace/ \
    -v $MY_DATA_DIR:/data/:ro -w /workspace/ --ipc=host $NETARG $DOCKER_IMAGE /bin/bash
  fi

docker_svr_sh: |
  #!/usr/bin/env bash
  DIR="$( cd "$( dirname "${BASH_SOURCE[0]}" )" >/dev/null 2>&1 && pwd )"
  # docker run script for FL server
  # to use host network, use line below
  NETARG="--net=host"
  # or to expose specific ports, use line below
  #NETARG="-p {~~admin_port~~}:{~~admin_port~~} -p {~~fed_learn_port~~}:{~~fed_learn_port~~}"
  DOCKER_IMAGE={~~docker_image~~}
  echo "Starting docker with $DOCKER_IMAGE"
  svr_name="${SVR_NAME:-flserver}"
  mode="${1:-r}"
  if [ $mode = "-d" ]
  then
    docker run -d --rm --name=$svr_name -v $DIR/..:/workspace/ -w /workspace \
    --ipc=host $NETARG $DOCKER_IMAGE /bin/bash -c \
    "python -u -m nvflare.private.fed.app.server.server_train -m /workspace -s fed_server.json --set secure_train=true config_folder=config org={~~org_name~~}"
  else
    docker run --rm -it --name=$svr_name -v $DIR/..:/workspace/ -w /workspace/ --ipc=host $NETARG $DOCKER_IMAGE /bin/bash
  fi

docker_adm_sh: |
  #!/usr/bin/env bash
  DIR="$( cd "$( dirname "${BASH_SOURCE[0]}" )" >/dev/null 2>&1 && pwd )"
  # docker run script for FL admin
  # to use host network, use line below
  #NETARG="--net=host"
  # Admin clients do not need to open ports, so the following line is not needed.
  #NETARG="-p 8003:8003"
  DOCKER_IMAGE={~~docker_image~~}
  echo "Starting docker with $DOCKER_IMAGE"
  docker run --rm -it --name=fladmin -v $DIR/..:/workspace/ -w /workspace/ $DOCKER_IMAGE /bin/bash

compose_yaml: |
  services:
    __overseer__:
      build: ./nvflare
      image: ${IMAGE_NAME}
      volumes:
        - .:/workspace
      command: ["${WORKSPACE}/startup/start.sh"]
      ports:
        - "8443:8443"

    __flserver__:
      image: ${IMAGE_NAME}
      ports:
        - "8002:8002"
        - "8003:8003"
      volumes:
        - .:/workspace
        - nvflare_svc_persist:/tmp/nvflare/
      command: ["${PYTHON_EXECUTABLE}",
            "-u",
            "-m",
            "nvflare.private.fed.app.server.server_train",
            "-m",
            "${WORKSPACE}",
            "-s",
            "fed_server.json",
            "--set",
            "secure_train=true",
            "config_folder=config",
            "org=__org_name__",
          ]

    __flclient__:
      image: ${IMAGE_NAME}
      volumes:
        - .:/workspace
      command: ["${PYTHON_EXECUTABLE}",
            "-u",
            "-m",
            "nvflare.private.fed.app.client.client_train",
            "-m",
            "${WORKSPACE}",
            "-s",
            "fed_client.json",
            "--set",
            "secure_train=true",
            "uid=__flclient__",
            "org=__org_name__",
            "config_folder=config",
          ]

  volumes:
    nvflare_svc_persist:

dockerfile: |
  RUN pip install -U pip
  RUN pip install nvflare
  COPY requirements.txt requirements.txt
  RUN pip install -r requirements.txt

helm_chart_chart: |
  apiVersion: v2
  name: nvflare
  description: A Helm chart for NVFlare overseer and servers
  type: application
  version: 0.1.0
  appVersion: "2.2.0"

helm_chart_service_overseer: |
  apiVersion: v1
  kind: Service
  metadata:
    name: overseer
  spec:
    selector:
      system: overseer
    ports:
      - protocol: TCP
        port: 8443
        targetPort: overseer-port

helm_chart_service_server: |
  apiVersion: v1
  kind: Service
  metadata:
    name: server
    labels:
      system: server
  spec:
    selector:
      system: server
    ports:
      - name: fl-port
        protocol: TCP
        port: 8002
        targetPort: fl-port
      - name: admin-port
        protocol: TCP
        port: 8003
        targetPort: admin-port

helm_chart_deployment_overseer: |
  apiVersion: apps/v1
  kind: Deployment
  metadata:
    name: overseer
    labels:
      system: overseer
  spec:
    replicas: 1
    selector:
      matchLabels:
        system: overseer
    template:
      metadata:
        labels:
          system: overseer
      spec:
        volumes:
          - name: workspace
            hostPath:
              path:
              type: Directory
        containers:
          - name: overseer
            image: nvflare-min:2.2.0
            imagePullPolicy: IfNotPresent
            volumeMounts:
              - name: workspace
                mountPath: /workspace
            command: ["/workspace/overseer/startup/start.sh"]
            ports:
              - name: overseer-port
                containerPort: 8443
                protocol: TCP
helm_chart_deployment_server: |
  apiVersion: apps/v1
  kind: Deployment
  metadata:
    name: server
    labels:
      system: server
  spec:
    replicas: 1
    selector:
      matchLabels:
        system: server
    template:
      metadata:
        labels:
          system: server
      spec:
        volumes:
          - name: workspace
            hostPath:
              path:
              type: Directory
          - name: persist
            hostPath:
              path: /tmp/nvflare
              type: Directory
        containers:
          - name: server1
            image: nvflare-min:2.2.0
            imagePullPolicy: IfNotPresent
            volumeMounts:
              - name: workspace
                mountPath: /workspace
              - name: persist
                mountPath: /tmp/nvflare
            command: ["/usr/local/bin/python3"]
            args:
              [
                "-u",
                "-m",
                "nvflare.private.fed.app.server.server_train",
                "-m",
                "/workspace/server",
                "-s",
                "fed_server.json",
                "--set",
                "secure_train=true",
                "config_folder=config",
                "org=__org_name__",

              ]
            ports:
              - containerPort: 8002
                protocol: TCP
              - containerPort: 8003
                protocol: TCP
helm_chart_values: |
  workspace: /home/nvflare
  persist: /home/nvflare


cloud_script_header: |
  #!/usr/bin/env bash
  
  DIR="$( cd "$( dirname "${BASH_SOURCE[0]}" )" >/dev/null 2>&1 && pwd )"
  function report_status() {
    status="$1"
    if [ "${status}" -ne 0 ]
    then
      echo "$2 failed"
      exit "${status}"
    fi
  }

  function check_binary() {
    echo -n "Checking if $1 exists. => "
    if ! command -v $1 &> /dev/null
    then
      echo "not found. $2"
      exit 1
    else
      echo "found"
    fi
  }

  function prompt() {
    # usage:  prompt NEW_VAR "Prompt message" ["${PROMPT_VALUE}"]
    local __resultvar=$1
    local __prompt=$2
    local __default=${3:-}
    local __result
    if [[ ${BASH_VERSINFO[0]} -ge 4 && -n "$__default" ]]
      then
      read -e -i "$__default" -p "$__prompt: " __result
    else
      __default=${3:-${!__resultvar:-}}
      if [[ -n $__default ]]
        then
        printf "%s [%s]: " "$__prompt" "$__default"
      else
        printf "%s: " "$__prompt"
      fi
      IFS= read -r __result
      if [[ -z "$__result" && -n "$__default" ]]
        then
        __result="$__default"
      fi
    fi
    eval $__resultvar="'$__result'"
  }

  function get_resources_file() {
    local rfile="${DIR}/../local/resources.json"
    if [ -f "${rfile}" ]
      then
      echo "${rfile}"
    elif [ -f "${rfile}.default" ]
      then
      echo "${rfile}.default"
    else
      echo ""
      exit 1
    fi
  }

  # parse arguments
  while [[ $# -gt 0 ]]
  do
    key="$1"
    case $key in
      --config)
        config_file=$2
        shift
      ;;
      --image)
        image_name=$2
        shift
      ;;
      --vpc-id)
        vpc_id=$2
        shift
      ;;
      --subnet-id)
        subnet_id=$2
        shift
      ;;
    esac
    shift
  done

adm_notebook: |
  {
  "cells": [
    {
    "cell_type": "markdown",
    "id": "b758695b",
    "metadata": {},
    "source": [
      "# System Info"
    ]
    },
    {
    "cell_type": "markdown",
    "id": "9f7cd9e6",
    "metadata": {},
    "source": [
      "In this notebook, System Info is checked with the FLARE API."
    ]
    },
    {
    "cell_type": "markdown",
    "id": "ea50ba28",
    "metadata": {},
    "source": [
      "#### 1. Connect to the FL System with the FLARE API\n",
      "\n",
      "Use `new_secure_session()` to initiate a session connecting to the FL Server with the FLARE API. The necessary arguments are the username of the admin user you are using and the corresponding startup kit location.\n",
      "\n",
      "In the code example below, we get the `admin_user_dir` by concatenating the workspace root with the default directories that are created if you provision a project with a given project name. You can change the values to what applies to your system if needed.\n",
      "\n",
      "Note that if debug mode is not enabled, there is no output after initiating a session successfully, so instead we print the output of `get_system_info()`. If you are unable to connect and initiate a session, make sure that your FL Server is running and that the configurations are correct with the right path to the admin startup kit directory."
    ]
    },
    {
    "cell_type": "code",
    "execution_count": null,
    "id": "0166942d",
    "metadata": {
      "collapsed": true
    },
    "outputs": [],
    "source": [
      "# Run this pip install if NVFlare is not installed in your Jupyter Notebook\n",
      "\n",
      "# !python3 -m pip install -U nvflare"
    ]
    },
    {
    "cell_type": "code",
    "execution_count": null,
    "id": "c3dbde69",
    "metadata": {},
    "outputs": [],
    "source": [
      "import os\n",
      "from nvflare.fuel.flare_api.flare_api import new_secure_session\n",
      "\n",
      "username = \"{~~admin_name~~}\"  # change this to your own username\n",
      "\n",
      "sess = new_secure_session(\n",
      "    username=username,\n",
      "    startup_kit_location=os.getcwd()\n",
      ")\n",
      "print(sess.get_system_info())"
    ]
    },
    {
    "cell_type": "markdown",
    "id": "31ccb6a6",
    "metadata": {},
    "source": [
      "### 2. Shutting Down the FL System\n",
      "\n",
      "As of now, there is no specific FLARE API command for shutting down the FL system, but the FLARE API can use the `do_command()` function of the underlying AdminAPI to submit any commands that the FLARE Console supports including shutdown commands to the clients and server:"
    ]
    },
    {
    "cell_type": "code",
    "execution_count": null,
    "id": "b0d8aa9c",
    "metadata": {},
    "outputs": [],
    "source": [
      "print(sess.api.do_command(\"shutdown client\"))\n",
      "print(sess.api.do_command(\"shutdown server\"))\n",
      "\n",
      "sess.close()"
    ]
    }
  ],
  "metadata": {
    "kernelspec": {
    "display_name": "Python 3 (ipykernel)",
    "language": "python",
    "name": "python3"
    },
    "language_info": {
    "codemirror_mode": {
      "name": "ipython",
      "version": 3
    },
    "file_extension": ".py",
    "mimetype": "text/x-python",
    "name": "python",
    "nbconvert_exporter": "python",
    "pygments_lexer": "ipython3",
    "version": "3.8.13"
    },
    "vscode": {
    "interpreter": {
      "hash": "31f2aee4e71d21fbe5cf8b01ff0e069b9275f58929596ceb00d14d90e3e16cd6"
    }
    }
  },
  "nbformat": 4,
  "nbformat_minor": 5
  }
<|MERGE_RESOLUTION|>--- conflicted
+++ resolved
@@ -95,11 +95,7 @@
       },
       {
         "id": "process_launcher",
-<<<<<<< HEAD
-        "path": "nvflare.private.fed.client.client_process_launcher.ClientProcessJobLauncher",
-=======
-        "path": "nvflare.app_common.job_launcher.process_launcher.ProcessJobLauncher",
->>>>>>> baecfff4
+        "path": "nvflare.app_common.job_launcher.client_process_launcher.ClientProcessJobLauncher",
         "args": {}
       }
     ]
@@ -228,7 +224,7 @@
           },
           {
               "id": "process_launcher",
-              "path": "nvflare.private.fed.server.server_process_launcher.ServerProcessJobLauncher",
+              "path": "nvflare.app_common.job_launcher.server_process_launcher.ServerProcessJobLauncher",
               "args": {}
           }
       ]
