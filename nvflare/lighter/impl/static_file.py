# Copyright (c) 2021, NVIDIA CORPORATION.  All rights reserved.
#
# Licensed under the Apache License, Version 2.0 (the "License");
# you may not use this file except in compliance with the License.
# You may obtain a copy of the License at
#
#     http://www.apache.org/licenses/LICENSE-2.0
#
# Unless required by applicable law or agreed to in writing, software
# distributed under the License is distributed on an "AS IS" BASIS,
# WITHOUT WARRANTIES OR CONDITIONS OF ANY KIND, either express or implied.
# See the License for the specific language governing permissions and
# limitations under the License.

import copy
import json
import os

import yaml

from nvflare.lighter import utils
from nvflare.lighter.spec import Builder, Participant


class StaticFileBuilder(Builder):
    def __init__(
        self,
        enable_byoc=False,
        config_folder="",
        scheme="grpc",
        app_validator="",
        download_job_url="",
        docker_image="",
        snapshot_persistor="",
        overseer_agent="",
        components="",
    ):
        """Build all static files from template.

        Uses the information from project.yml through project to go through the participants and write the contents of
        each file with the template, and replacing with the appropriate values from project.yml.

        Usually, two main categories of files are created in all FL participants, static and dynamic. Static files
        have similar contents among different participants, with small differences.  For example, the differences in
        sub_start.sh are client name and python module.  Those are basically static files.  This builder uses template
        file and string replacement to generate those static files for each participant.

        Args:
            enable_byoc: for each participant, true to enable loading of code in the custom folder of applications
            config_folder: usually "config"
            app_validator: optional path to an app validator to verify that uploaded app has the expected structure
            docker_image: when docker_image is set to a docker image name, docker.sh will be generated on server/client/admin
        """
        self.enable_byoc = enable_byoc
        self.config_folder = config_folder
        self.scheme = scheme
        self.docker_image = docker_image
        self.download_job_url = download_job_url
        self.app_validator = app_validator
        self.overseer_agent = overseer_agent
        self.snapshot_persistor = snapshot_persistor
        self.components = components

    def get_server_name(self, server):
        return server.name

    def get_overseer_name(self, overseer):
        return overseer.name

    def _build_overseer(self, overseer, ctx):
        dest_dir = self.get_kit_dir(overseer, ctx)
        utils._write(
            os.path.join(dest_dir, "start.sh"),
            self.template["start_svr_sh"],
            "t",
            exe=True,
        )
        protocol = overseer.props.get("protocol", "http")
        api_root = overseer.props.get("api_root", "/api/v1/")
        default_port = "443" if protocol == "https" else "80"
        port = overseer.props.get("port", default_port)
        replacement_dict = {"port": port, "hostname": self.get_overseer_name(overseer)}
        admins = self.project.get_participants_by_type("admin", first_only=False)
        privilege_dict = dict()
        for admin in admins:
            role = admin.props.get("role")
            if role in privilege_dict:
                privilege_dict[role].append(admin.subject)
            else:
                privilege_dict[role] = [admin.subject]
        utils._write(
            os.path.join(dest_dir, "privilege.yml"),
            yaml.dump(privilege_dict, Dumper=yaml.Dumper),
            "t",
            exe=False,
        )

        if self.docker_image:
            utils._write(
                os.path.join(dest_dir, "docker.sh"),
                utils.sh_replace(self.template["docker_svr_sh"], replacement_dict),
                "t",
                exe=True,
            )
        utils._write(
            os.path.join(dest_dir, "gunicorn.conf.py"),
            utils.sh_replace(self.template["gunicorn_conf_py"], replacement_dict),
            "t",
            exe=False,
        )
        utils._write(
            os.path.join(dest_dir, "start.sh"),
            self.template["start_ovsr_sh"],
            "t",
            exe=True,
        )
        if port:
            ctx["overseer_end_point"] = f"{protocol}://{self.get_overseer_name(overseer)}:{port}{api_root}"
        else:
            ctx["overseer_end_point"] = f"{protocol}://{self.get_overseer_name(overseer)}{api_root}"

    def _build_server(self, server, ctx):
        config = json.loads(self.template["fed_server"])
        dest_dir = self.get_kit_dir(server, ctx)
        server_0 = config["servers"][0]
        server_0["name"] = self.project_name
        admin_port = server.get_prop("admin_port", 8003)
        ctx["admin_port"] = admin_port
        fed_learn_port = server.get_prop("fed_learn_port", 8002)
        ctx["fed_learn_port"] = fed_learn_port
        ctx["server_name"] = self.get_server_name(server)
        server_0["service"]["target"] = f"{self.get_server_name(server)}:{fed_learn_port}"
        server_0["service"]["scheme"] = self.scheme
        server_0["admin_host"] = self.get_server_name(server)
        server_0["admin_port"] = admin_port

        self._prepare_overseer_agent(server, config, "server", ctx)

        utils._write(os.path.join(dest_dir, "fed_server.json"), json.dumps(config, indent=2), "t")
        replacement_dict = {
            "admin_port": admin_port,
            "fed_learn_port": fed_learn_port,
            "config_folder": self.config_folder,
            "docker_image": self.docker_image,
            "org_name": server.org,
            "type": "server",
            "cln_uid": "",
        }
        if self.docker_image:
            utils._write(
                os.path.join(dest_dir, "docker.sh"),
                utils.sh_replace(self.template["docker_svr_sh"], replacement_dict),
                "t",
                exe=True,
            )
        utils._write(
            os.path.join(dest_dir, "start.sh"),
            self.template["start_svr_sh"],
            "t",
            exe=True,
        )
        utils._write(
            os.path.join(dest_dir, "sub_start.sh"),
            utils.sh_replace(self.template["sub_start_sh"], replacement_dict),
            "t",
            exe=True,
        )
        utils._write(
            os.path.join(dest_dir, "stop_fl.sh"),
            self.template["stop_fl_sh"],
            "t",
            exe=True,
        )
        # local folder creation
        dest_dir = self.get_local_dir(server, ctx)
        utils._write(
            os.path.join(dest_dir, "log.config.default"),
            self.template["log_config"],
            "t",
        )
        utils._write(
            os.path.join(dest_dir, "resources.json.default"),
            self.template["local_server_resources"],
            "t",
        )
        utils._write(
            os.path.join(dest_dir, "privacy.json.sample"),
            self.template["sample_privacy"],
            "t",
        )
        utils._write(
            os.path.join(dest_dir, "authorization.json.default"),
            self.template["default_authz"],
            "t",
        )

        # workspace folder file
        utils._write(
            os.path.join(self.get_ws_dir(server, ctx), "readme.txt"),
            self.template["readme_fs"],
            "t",
        )

    def _build_client(self, client, ctx):
        project = ctx["project"]
        server = project.get_server()
        if not server:
            raise ValueError("missing server definition in project")
        config = json.loads(self.template["fed_client"])
        dest_dir = self.get_kit_dir(client, ctx)
        config["servers"][0]["service"]["scheme"] = self.scheme
        config["servers"][0]["name"] = self.project_name
<<<<<<< HEAD
        config["servers"][0]["host"] = server_name

        # config["enable_byoc"] = client.enable_byoc
=======
        config["servers"][0]["identity"] = server.name  # the official identity of the server
>>>>>>> 552bb36c
        replacement_dict = {
            "client_name": f"{client.subject}",
            "config_folder": self.config_folder,
            "docker_image": self.docker_image,
            "org_name": client.org,
            "type": "client",
            "cln_uid": f"uid={client.subject}",
        }

        self._prepare_overseer_agent(client, config, "client", ctx)

        utils._write(os.path.join(dest_dir, "fed_client.json"), json.dumps(config, indent=2), "t")
        if self.docker_image:
            utils._write(
                os.path.join(dest_dir, "docker.sh"),
                utils.sh_replace(self.template["docker_cln_sh"], replacement_dict),
                "t",
                exe=True,
            )
        utils._write(
            os.path.join(dest_dir, "start.sh"),
            self.template["start_cln_sh"],
            "t",
            exe=True,
        )
        utils._write(
            os.path.join(dest_dir, "sub_start.sh"),
            utils.sh_replace(self.template["sub_start_sh"], replacement_dict),
            "t",
            exe=True,
        )
        utils._write(
            os.path.join(dest_dir, "stop_fl.sh"),
            self.template["stop_fl_sh"],
            "t",
            exe=True,
        )
        # local folder creation
        dest_dir = self.get_local_dir(client, ctx)
        utils._write(
            os.path.join(dest_dir, "log.config.default"),
            self.template["log_config"],
            "t",
        )
        utils._write(
            os.path.join(dest_dir, "resources.json.default"),
            self.template["local_client_resources"],
            "t",
        )
        utils._write(
            os.path.join(dest_dir, "privacy.json.sample"),
            self.template["sample_privacy"],
            "t",
        )
        utils._write(
            os.path.join(dest_dir, "authorization.json.default"),
            self.template["default_authz"],
            "t",
        )

        # workspace folder file
        utils._write(
            os.path.join(self.get_ws_dir(client, ctx), "readme.txt"),
            self.template["readme_fc"],
            "t",
        )

    def _check_host_name(self, host_name: str, server: Participant) -> str:
        if host_name == server.get_default_host():
            # Use the default host - OK
            return ""

        available_host_names = server.get_host_names()
        if available_host_names and host_name in available_host_names:
            # use alternative host name - OK
            return ""

        return f"unknown host name '{host_name}'"

    def _prepare_overseer_agent(self, participant, config, role, ctx):
        project = ctx["project"]
        server = project.get_server()
        if not server:
            raise ValueError(f"Missing server definition in project {project.name}")

        fl_port = server.get_prop("fed_learn_port", 8002)
        admin_port = server.get_prop("admin_port", 8003)

        if self.overseer_agent:
            overseer_agent = copy.deepcopy(self.overseer_agent)
            if overseer_agent.get("overseer_exists", True):
                if role == "server":
                    overseer_agent["args"] = {
                        "role": role,
                        "overseer_end_point": ctx.get("overseer_end_point", ""),
                        "project": self.project_name,
                        "name": server.name,
                        "fl_port": str(fl_port),
                        "admin_port": str(admin_port),
                    }
                else:
                    overseer_agent["args"] = {
                        "role": role,
                        "overseer_end_point": ctx.get("overseer_end_point", ""),
                        "project": self.project_name,
                        "name": participant.subject,
                    }
            else:
                # do not use overseer system
                # Dummy overseer agent is used here
                if role == "server":
                    # the server expects the "connect_to" to be the same as its name
                    # otherwise the host name generated by the dummy agent won't be accepted!
                    connect_to = server.name
                else:
                    connect_to = participant.get_connect_to()
                    if connect_to:
                        err = self._check_host_name(connect_to, server)
                        if err:
                            raise ValueError(f"bad connect_to in {participant.subject}: {err}")
                    else:
                        # connect_to is not explicitly specified: use the server's name by default
                        # Note: by doing this dynamically, we guarantee the sp_end_point to be correct, even if the
                        # project.yaml does not specify the default server host correctly!
                        connect_to = server.get_default_host()

                # change the sp_end_point to use connect_to
                agent_args = overseer_agent.get("args")
                if agent_args:
                    sp_end_point = agent_args.get("sp_end_point")
                    if sp_end_point:
                        # format of the sp_end_point:  server_host_name:fl_port:admin_port
                        agent_args["sp_end_point"] = f"{connect_to}:{fl_port}:{admin_port}"

            overseer_agent.pop("overseer_exists", None)
            config["overseer_agent"] = overseer_agent

    def _build_admin(self, admin, ctx):
        dest_dir = self.get_kit_dir(admin, ctx)
        admin_port = ctx.get("admin_port")
        server_name = ctx.get("server_name")

        replacement_dict = {
            "cn": f"{server_name}",
            "admin_port": f"{admin_port}",
            "docker_image": self.docker_image,
        }

        config = self.prepare_admin_config(admin, ctx)

        utils._write(os.path.join(dest_dir, "fed_admin.json"), json.dumps(config, indent=2), "t")
        if self.docker_image:
            utils._write(
                os.path.join(dest_dir, "docker.sh"),
                utils.sh_replace(self.template["docker_adm_sh"], replacement_dict),
                "t",
                exe=True,
            )
        utils._write(
            os.path.join(dest_dir, "fl_admin.sh"),
            utils.sh_replace(self.template["fl_admin_sh"], replacement_dict),
            "t",
            exe=True,
        )
        utils._write(
            os.path.join(dest_dir, "readme.txt"),
            self.template["readme_am"],
            "t",
        )

    def prepare_admin_config(self, admin, ctx):
        config = json.loads(self.template["fed_admin"])
        agent_config = dict()
        self._prepare_overseer_agent(admin, agent_config, "admin", ctx)
        config["admin"].update(agent_config)
        return config

    def build(self, project, ctx):
        self.template = ctx.get("template")
        self.project_name = project.name
        self.project = project
        overseer = project.get_participants_by_type("overseer")
        if overseer:
            self._build_overseer(overseer, ctx)
        servers = project.get_participants_by_type("server", first_only=False)
        for server in servers:
            self._build_server(server, ctx)

        for client in project.get_participants_by_type("client", first_only=False):
            self._build_client(client, ctx)

        for admin in project.get_participants_by_type("admin", first_only=False):
            self._build_admin(admin, ctx)<|MERGE_RESOLUTION|>--- conflicted
+++ resolved
@@ -210,13 +210,7 @@
         dest_dir = self.get_kit_dir(client, ctx)
         config["servers"][0]["service"]["scheme"] = self.scheme
         config["servers"][0]["name"] = self.project_name
-<<<<<<< HEAD
-        config["servers"][0]["host"] = server_name
-
-        # config["enable_byoc"] = client.enable_byoc
-=======
         config["servers"][0]["identity"] = server.name  # the official identity of the server
->>>>>>> 552bb36c
         replacement_dict = {
             "client_name": f"{client.subject}",
             "config_folder": self.config_folder,
