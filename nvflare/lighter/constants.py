--- conflicted
+++ resolved
@@ -43,12 +43,9 @@
     OVERSEER_END_POINT = "overseer_end_point"
     ADMIN_PORT = "admin_port"
     FED_LEARN_PORT = "fed_learn_port"
-<<<<<<< HEAD
     ALLOW_ERROR_SENDING = "allow_error_sending"
-=======
     CONN_SECURITY = "connection_security"
     CUSTOM_CA_CERT = "custom_ca_cert"
->>>>>>> 08a446ef
 
 
 class CtxKey(WorkDir, PropKey):
