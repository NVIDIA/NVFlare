--- conflicted
+++ resolved
@@ -119,12 +119,8 @@
     FED_SERVER_JSON = "fed_server.json"
     FED_CLIENT_JSON = "fed_client.json"
     STOP_FL_SH = "stop_fl.sh"
-<<<<<<< HEAD
     COMM_CONFIG = "comm_config.json"
-    LOG_CONFIG_DEFAULT = "log.config.default"
-=======
     LOG_CONFIG_DEFAULT = "log_config.json.default"
->>>>>>> 6d00416a
     RESOURCES_JSON_DEFAULT = "resources.json.default"
     PRIVACY_JSON_SAMPLE = "privacy.json.sample"
     AUTHORIZATION_JSON_DEFAULT = "authorization.json.default"
