--- conflicted
+++ resolved
@@ -22,11 +22,7 @@
 import webbrowser
 
 from nvflare.fuel.utils.class_utils import instantiate_class
-<<<<<<< HEAD
-from nvflare.lighter.spec import Participant, Provisioner, Study
-=======
 from nvflare.lighter.spec import Participant, Project, Provisioner
->>>>>>> 14a908a2
 from nvflare.lighter.utils import load_yaml
 
 
@@ -80,17 +76,10 @@
     project_full_path = os.path.join(current_path, project_file)
     print(f"Project yaml file: {project_full_path}.")
 
-<<<<<<< HEAD
-    project = load_yaml(project_full_path)
-    api_version = project.get("api_version")
-    if api_version not in [2]:
-        raise ValueError(f"Incompatible API version found in {project_full_path}")
-=======
     project_dict = load_yaml(project_full_path)
     api_version = project_dict.get("api_version")
     if api_version not in [3]:
         raise ValueError(f"API version expected 3 but found {api_version}")
->>>>>>> 14a908a2
 
     project_name = project_dict.get("name")
     project_description = project_dict.get("description", "")
