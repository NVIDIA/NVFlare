# Copyright (c) 2021-2022, NVIDIA CORPORATION.  All rights reserved.
#
# Licensed under the Apache License, Version 2.0 (the "License");
# you may not use this file except in compliance with the License.
# You may obtain a copy of the License at
#
#     http://www.apache.org/licenses/LICENSE-2.0
#
# Unless required by applicable law or agreed to in writing, software
# distributed under the License is distributed on an "AS IS" BASIS,
# WITHOUT WARRANTIES OR CONDITIONS OF ANY KIND, either express or implied.
# See the License for the specific language governing permissions and
# limitations under the License.
import json
import os
import shutil
import tempfile
import traceback
from typing import List

import nvflare.fuel.hci.file_transfer_defs as ftd
from nvflare.apis.job_def import JobMetaKey
from nvflare.apis.job_def_manager_spec import JobDefManagerSpec
from nvflare.fuel.hci.base64_utils import (
    b64str_to_binary_file,
    b64str_to_bytes,
    b64str_to_text_file,
    binary_file_to_b64str,
    bytes_to_b64str,
    text_file_to_b64str,
)
from nvflare.fuel.hci.conn import Connection
from nvflare.fuel.hci.reg import CommandModule, CommandModuleSpec, CommandSpec
from nvflare.fuel.hci.zip_utils import unzip_all_from_bytes, zip_directory_to_bytes


class FileTransferModule(CommandModule):
    def __init__(self, upload_dir: str, download_dir: str, upload_folder_authz_func=None):
        """Command module for file transfers.

        Args:
            upload_dir:
            download_dir:
            upload_folder_authz_func:
        """
        if not os.path.isdir(upload_dir):
            raise ValueError("upload_dir {} is not a valid dir".format(upload_dir))

        if not os.path.isdir(download_dir):
            raise ValueError("download_dir {} is not a valid dir".format(download_dir))

        self.upload_dir = upload_dir
        self.download_dir = download_dir
        self.upload_folder_authz_func = upload_folder_authz_func

    def get_spec(self):
        return CommandModuleSpec(
            name=ftd.SERVER_MODULE_NAME,
            cmd_specs=[
                CommandSpec(
                    name=ftd.SERVER_CMD_UPLOAD_TEXT,
                    description="upload one or more text files",
                    usage="_upload name1 data1 name2 data2 ...",
                    handler_func=self.upload_text_file,
                    visible=False,
                ),
                CommandSpec(
                    name=ftd.SERVER_CMD_DOWNLOAD_TEXT,
                    description="download one or more text files",
                    usage="download file_name ...",
                    handler_func=self.download_text_file,
                    visible=False,
                ),
                CommandSpec(
                    name=ftd.SERVER_CMD_UPLOAD_BINARY,
                    description="upload one or more binary files",
                    usage="upload name1 data1 name2 data2 ...",
                    handler_func=self.upload_binary_file,
                    visible=False,
                ),
                CommandSpec(
                    name=ftd.SERVER_CMD_DOWNLOAD_BINARY,
                    description="download one or more binary files",
                    usage="download file_name ...",
                    handler_func=self.download_binary_file,
                    visible=False,
                ),
                CommandSpec(
                    name=ftd.SERVER_CMD_UPLOAD_FOLDER,
                    description="upload a folder from client",
                    usage="upload_folder folder_name",
                    handler_func=self.upload_folder,
                    authz_func=self._authorize_upload_folder,
                    visible=False,
                ),
                CommandSpec(
                    name=ftd.SERVER_CMD_DOWNLOAD_FOLDER,
                    description="download a folder to client",
                    usage="download folder_name",
                    handler_func=self.download_folder,
                    visible=False,
                ),
                CommandSpec(
                    name=ftd.SERVER_CMD_UPLOAD_JOB,
                    description="upload a job def",
                    usage="upload_job job_folder_name",
                    handler_func=self.upload_job,
                    visible=False,
                ),
                CommandSpec(
                    name=ftd.SERVER_CMD_DOWNLOAD_JOB,
                    description="download a job",
                    usage="download_job job_id",
                    handler_func=self.download_job,
                    visible=False,
                ),
                CommandSpec(
                    name=ftd.SERVER_CMD_INFO,
                    description="show info",
                    usage="info",
                    handler_func=self.info,
                    visible=False,
                ),
            ],
        )

    def upload_file(self, conn: Connection, args: List[str], str_to_file_func):
        if len(args) < 3:
            conn.append_error("syntax error: missing files")
            return

        if len(args) % 2 != 1:
            conn.append_error("syntax error: file name/data not paired")
            return

        table = conn.append_table(["file", "size"])
        i = 1
        while i < len(args):
            name = args[i]
            data = args[i + 1]
            i += 2

            full_path = os.path.join(self.upload_dir, name)
            num_bytes = str_to_file_func(b64str=data, file_name=full_path)
            table.add_row([name, str(num_bytes)])

    def upload_text_file(self, conn: Connection, args: List[str]):
        self.upload_file(conn, args, b64str_to_text_file)

    def upload_binary_file(self, conn: Connection, args: List[str]):
        self.upload_file(conn, args, b64str_to_binary_file)

    def download_file(self, conn: Connection, args: List[str], file_to_str_func):
        if len(args) < 2:
            conn.append_error("syntax error: missing file names")
            return

        table = conn.append_table(["name", "data"])
        for i in range(1, len(args)):
            file_name = args[i]
            full_path = os.path.join(self.download_dir, file_name)
            if not os.path.exists(full_path):
                conn.append_error("no such file: {}".format(file_name))
                continue

            if not os.path.isfile(full_path):
                conn.append_error("not a file: {}".format(file_name))
                continue

            encoded_str = file_to_str_func(full_path)
            table.add_row([file_name, encoded_str])

    def download_text_file(self, conn: Connection, args: List[str]):
        self.download_file(conn, args, text_file_to_b64str)

    def download_binary_file(self, conn: Connection, args: List[str]):
        self.download_file(conn, args, binary_file_to_b64str)

    def _authorize_upload_folder(self, conn: Connection, args: List[str]):
        if len(args) != 3:
            conn.append_error("syntax error: require data")
            return False, None

        folder_name = args[1]
        zip_b64str = args[2]
        tmp_dir = tempfile.mkdtemp()

        try:
            data_bytes = b64str_to_bytes(zip_b64str)
            unzip_all_from_bytes(data_bytes, tmp_dir)
            tmp_folder_path = os.path.join(tmp_dir, folder_name)

            if not os.path.isdir(tmp_folder_path):
                conn.append_error("logic error: unzip failed to create folder {}".format(tmp_folder_path))
                return False, None

            if self.upload_folder_authz_func:
                err, authz_ctx = self.upload_folder_authz_func(tmp_folder_path)
                if err is None:
                    err = ""
                elif not isinstance(err, str):
                    # the validator failed to follow signature
                    # assuming things are bad
                    err = "folder validation failed"

                if len(err) > 0:
                    conn.append_error(err)
                    return False, None
                else:
                    return True, authz_ctx
            else:
                return True, None
        except BaseException:
            traceback.print_exc()
            conn.append_error("exception occurred")
            return False, None
        finally:
            shutil.rmtree(tmp_dir)

    def upload_folder(self, conn: Connection, args: List[str]):
        folder_name = args[1]
        zip_b64str = args[2]
        folder_path = os.path.join(self.upload_dir, folder_name)
        if os.path.exists(folder_path):
            shutil.rmtree(folder_path)
        data_bytes = b64str_to_bytes(zip_b64str)
        unzip_all_from_bytes(data_bytes, self.upload_dir)
        conn.set_prop("upload_folder_path", folder_path)
        conn.append_string("Created folder {}".format(folder_path))

    def download_folder(self, conn: Connection, args: List[str]):
        if len(args) != 2:
            conn.append_error("syntax error: require folder name")
            return

        folder_name = args[1]
        full_path = os.path.join(self.download_dir, folder_name)
        if not os.path.exists(full_path):
            conn.append_error("no such folder: {}".format(full_path))
            return

        if not os.path.isdir(full_path):
            conn.append_error("'{}' is not a valid folder".format(full_path))
            return

        try:
            data = zip_directory_to_bytes(self.download_dir, folder_name)
            b64str = bytes_to_b64str(data)
            conn.append_string(b64str)
        except BaseException:
            traceback.print_exc()
            conn.append_error("exception occurred")

    def upload_job(self, conn: Connection, args: List[str]):
        meta_b64str = args[1]
        zip_b64str = args[2]
        data_bytes = b64str_to_bytes(zip_b64str)
        meta = json.loads(b64str_to_bytes(meta_b64str))
        engine = conn.app_ctx
<<<<<<< HEAD
        meta = engine.job_def_manager.create(meta, data_bytes, engine.new_context())
        conn.set_prop("meta", meta)
        conn.set_prop("upload_job_id", meta.get(JobMetaKey.JOB_ID))
        conn.append_string("Uploaded job {}".format(meta.get(JobMetaKey.JOB_ID)))
=======
        try:
            job_def_manager = engine.job_def_manager
            if not isinstance(job_def_manager, JobDefManagerSpec):
                raise TypeError(
                    f"job_def_manager in engine is not of type JobDefManagerSpec, but got {type(job_def_manager)}"
                )
            with engine.new_context() as fl_ctx:
                meta = job_def_manager.create(meta, data_bytes, fl_ctx)
                conn.set_prop("meta", meta)
                conn.set_prop("upload_job_id", meta.get(JobMetaKey.JOB_ID))
                conn.append_string("Uploaded job {}".format(meta.get(JobMetaKey.JOB_ID)))
        except Exception as e:
            conn.append_error("Exception occurred trying to upload job: " + str(e))
            return
        conn.append_success("")
>>>>>>> 86f296d3

    def download_job(self, conn: Connection, args: List[str]):
        if len(args) != 2:
            conn.append_error("syntax error: job ID required")
            return

        job_id = args[1]

        engine = conn.app_ctx
        try:
            job_def_manager = engine.job_def_manager
            if not isinstance(job_def_manager, JobDefManagerSpec):
                raise TypeError(
                    f"job_def_manager in engine is not of type JobDefManagerSpec, but got {type(job_def_manager)}"
                )
            with engine.new_context() as fl_ctx:
                data_bytes = job_def_manager.get_content(job_id, fl_ctx)
                job_id_dir = os.path.join(self.download_dir, job_id)
                if os.path.exists(job_id_dir):
                    shutil.rmtree(job_id_dir)
                os.mkdir(job_id_dir)
                unzip_all_from_bytes(data_bytes, job_id_dir)
        except Exception as e:
            conn.append_error("Exception occurred trying to get job from store: " + str(e))
            return
        try:
            data = zip_directory_to_bytes(self.download_dir, job_id)
            b64str = bytes_to_b64str(data)
            conn.append_string(b64str)
        except BaseException:
            traceback.print_exc()
            conn.append_error("Exception occurred during attempt to zip data to send for job: {}".format(job_id))

    def info(self, conn: Connection, args: List[str]):
        conn.append_string("Server Upload Destination: {}".format(self.upload_dir))
        conn.append_string("Server Download Source: {}".format(self.download_dir))<|MERGE_RESOLUTION|>--- conflicted
+++ resolved
@@ -257,12 +257,6 @@
         data_bytes = b64str_to_bytes(zip_b64str)
         meta = json.loads(b64str_to_bytes(meta_b64str))
         engine = conn.app_ctx
-<<<<<<< HEAD
-        meta = engine.job_def_manager.create(meta, data_bytes, engine.new_context())
-        conn.set_prop("meta", meta)
-        conn.set_prop("upload_job_id", meta.get(JobMetaKey.JOB_ID))
-        conn.append_string("Uploaded job {}".format(meta.get(JobMetaKey.JOB_ID)))
-=======
         try:
             job_def_manager = engine.job_def_manager
             if not isinstance(job_def_manager, JobDefManagerSpec):
@@ -278,7 +272,6 @@
             conn.append_error("Exception occurred trying to upload job: " + str(e))
             return
         conn.append_success("")
->>>>>>> 86f296d3
 
     def download_job(self, conn: Connection, args: List[str]):
         if len(args) != 2:
