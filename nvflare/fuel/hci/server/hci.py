--- conflicted
+++ resolved
@@ -47,17 +47,9 @@
                 conn.set_props(self.server.cmd_reg.conn_props)
 
             if self.server.use_ssl:
-<<<<<<< HEAD
-                cn = get_certificate_common_name(self.request.getpeercert())
-                conn.set_prop("_client_cn", cn)
-                valid = self.server.validate_client_cn(cn)
-                ssl_version = self.request.version()
-                logger.debug(f"TLS version for admin connection: {ssl_version}")
-=======
                 identity = get_certificate_identity(self.request.getpeercert())
                 conn.set_prop(ConnProps.CLIENT_IDENTITY, identity)
                 valid = self.server.validate_client_cn(identity[IdentityKey.NAME])
->>>>>>> 07b426b2
             else:
                 valid = True
 
@@ -127,16 +119,12 @@
             accepted_client_cns: list of accepted Common Names from client, if specified
             extra_conn_props: a dict of extra conn props, if specified
         """
-<<<<<<< HEAD
-        socketserver.TCPServer.__init__(self, ("0.0.0.0", port), _MsgHandler, False)
-=======
         if extra_conn_props is not None:
             assert isinstance(extra_conn_props, dict), "extra_conn_props must be dict but got {}".format(
                 extra_conn_props
             )
 
         socketserver.TCPServer.__init__(self, (host, port), _MsgHandler, False)
->>>>>>> 07b426b2
 
         self.use_ssl = False
         if ca_cert and server_cert:
