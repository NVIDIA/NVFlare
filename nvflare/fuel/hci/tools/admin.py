# Copyright (c) 2021-2022, NVIDIA CORPORATION.  All rights reserved.
#
# Licensed under the Apache License, Version 2.0 (the "License");
# you may not use this file except in compliance with the License.
# You may obtain a copy of the License at
#
#     http://www.apache.org/licenses/LICENSE-2.0
#
# Unless required by applicable law or agreed to in writing, software
# distributed under the License is distributed on an "AS IS" BASIS,
# WITHOUT WARRANTIES OR CONDITIONS OF ANY KIND, either express or implied.
# See the License for the specific language governing permissions and
# limitations under the License.

import argparse
import os

from nvflare.fuel.common.excepts import ConfigError
from nvflare.fuel.hci.client.cli import AdminClient, CredentialType
from nvflare.fuel.hci.client.file_transfer import FileTransferModule
from nvflare.private.fed.app.fl_conf import FLAdminClientStarterConfigurator


def main():
    """
    Script to launch the admin client to issue admin commands to the server.
    """
    parser = argparse.ArgumentParser()
    parser.add_argument("--workspace", "-m", type=str, help="WORKSPACE folder", required=True)

    parser.add_argument(
        "--fed_admin", "-s", type=str, help="json file with configurations for launching admin client", required=True
    )
    parser.add_argument("--cli_history_size", type=int, default=1000)
    parser.add_argument("--with_debug", action="store_true")
    parser.add_argument("--cli_history_size", type=int, default=1000)

    args = parser.parse_args()

    try:
        os.chdir(args.workspace)
        workspace = os.path.join(args.workspace, "startup")
        conf = FLAdminClientStarterConfigurator(app_root=workspace, admin_config_file_name=args.fed_admin)
        conf.configure()
    except ConfigError as ex:
        print("ConfigError:", str(ex))

    try:
        admin_config = conf.config_data["admin"]
    except KeyError:
        print("Missing admin section in fed_admin configuration.")

    modules = []

    if admin_config.get("with_file_transfer"):
        modules.append(
            FileTransferModule(upload_dir=admin_config.get("upload_dir"), download_dir=admin_config.get("download_dir"))
        )

    ca_cert = admin_config.get("ca_cert", "")
    client_cert = admin_config.get("client_cert", "")
    client_key = admin_config.get("client_key", "")

    if admin_config.get("with_ssl"):
        if len(ca_cert) <= 0:
            print("missing CA Cert file name field ca_cert in fed_admin configuration")
            return

        if len(client_cert) <= 0:
            print("missing Client Cert file name field client_cert in fed_admin configuration")
            return

        if len(client_key) <= 0:
            print("missing Client Key file name field client_key in fed_admin configuration")
            return
    else:
        ca_cert = None
        client_key = None
        client_cert = None

    if args.with_debug:
        print("SSL: {}".format(admin_config.get("with_ssl")))
        print("File Transfer: {}".format(admin_config.get("with_file_transfer")))

        if admin_config.get("with_file_transfer"):
            print("  Upload Dir: {}".format(admin_config.get("upload_dir")))
            print("  Download Dir: {}".format(admin_config.get("download_dir")))

    client = AdminClient(
        prompt=admin_config.get("prompt", "> "),
        cmd_modules=modules,
        ca_cert=ca_cert,
        client_cert=client_cert,
        client_key=client_key,
        upload_dir=admin_config.get("upload_dir"),
        download_dir=admin_config.get("download_dir"),
        require_login=admin_config.get("with_login", True),
        credential_type=CredentialType.PASSWORD if admin_config.get("cred_type") == "password" else CredentialType.CERT,
        debug=args.with_debug,
<<<<<<< HEAD
        cli_history_size=args.cli_history_size,
=======
        overseer_agent=conf.overseer_agent,
        # cli_history_size=args.cli_history_size,
>>>>>>> 14a908a2
    )

    client.run()


if __name__ == "__main__":
    main()<|MERGE_RESOLUTION|>--- conflicted
+++ resolved
@@ -33,7 +33,6 @@
     )
     parser.add_argument("--cli_history_size", type=int, default=1000)
     parser.add_argument("--with_debug", action="store_true")
-    parser.add_argument("--cli_history_size", type=int, default=1000)
 
     args = parser.parse_args()
 
@@ -97,12 +96,8 @@
         require_login=admin_config.get("with_login", True),
         credential_type=CredentialType.PASSWORD if admin_config.get("cred_type") == "password" else CredentialType.CERT,
         debug=args.with_debug,
-<<<<<<< HEAD
-        cli_history_size=args.cli_history_size,
-=======
         overseer_agent=conf.overseer_agent,
         # cli_history_size=args.cli_history_size,
->>>>>>> 14a908a2
     )
 
     client.run()
