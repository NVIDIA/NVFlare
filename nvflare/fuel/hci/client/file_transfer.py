# Copyright (c) 2021, NVIDIA CORPORATION.  All rights reserved.
#
# Licensed under the Apache License, Version 2.0 (the "License");
# you may not use this file except in compliance with the License.
# You may obtain a copy of the License at
#
#     http://www.apache.org/licenses/LICENSE-2.0
#
# Unless required by applicable law or agreed to in writing, software
# distributed under the License is distributed on an "AS IS" BASIS,
# WITHOUT WARRANTIES OR CONDITIONS OF ANY KIND, either express or implied.
# See the License for the specific language governing permissions and
# limitations under the License.

import os

import nvflare.fuel.hci.file_transfer_defs as ftd
from nvflare.fuel.hci.base64_utils import (
    b64str_to_binary_file,
    b64str_to_bytes,
    b64str_to_text_file,
    binary_file_to_b64str,
    bytes_to_b64str,
    text_file_to_b64str,
)
from nvflare.fuel.hci.cmd_arg_utils import join_args
from nvflare.fuel.hci.reg import CommandEntry, CommandModule, CommandModuleSpec, CommandSpec
from nvflare.fuel.hci.table import Table
from nvflare.fuel.utils.zip_utils import split_path, unzip_all_from_bytes, zip_directory_to_bytes
from nvflare.lighter.utils import load_private_key_file, sign_folders
from nvflare.security.logging import secure_format_exception, secure_log_traceback

from .api_spec import ApiPocValue, CommandContext, ReplyProcessor
from .api_status import APIStatus


def _server_cmd_name(name: str):
    return ftd.SERVER_MODULE_NAME + "." + name


class _DownloadProcessor(ReplyProcessor):
    """Reply processor to handle downloads."""

    def __init__(self, download_dir: str, str_to_file_func):
        self.download_dir = download_dir
        self.str_to_file_func = str_to_file_func
        self.data_received = False
        self.table = None

    def reply_start(self, ctx: CommandContext, reply_json):
        self.data_received = False
        self.table = Table(["file", "size"])

    def reply_done(self, ctx: CommandContext):
        if not self.data_received:
            ctx.set_command_result({"status": APIStatus.ERROR_PROTOCOL, "details": "protocol error - no data received"})
        else:
            command_result = ctx.get_command_result()
            if command_result is None:
                command_result = {}
            command_result["status"] = APIStatus.SUCCESS
            command_result["details"] = self.table
            ctx.set_command_result(command_result)

    def process_table(self, ctx: CommandContext, table: Table):
        try:
            rows = table.rows
            if len(rows) < 1:
                # no data
                ctx.set_command_result({"status": APIStatus.ERROR_PROTOCOL, "details": "protocol error - no file data"})
                return

            for i in range(len(rows)):
                if i == 0:
                    # this is header
                    continue

                row = rows[i]
                if len(row) < 1:
                    ctx.set_command_result(
                        {
                            "status": APIStatus.ERROR_PROTOCOL,
                            "details": "protocol error - missing file name",
                        }
                    )
                    return

                if len(row) < 2:
                    ctx.set_command_result(
                        {
                            "status": APIStatus.ERROR_PROTOCOL,
                            "details": "protocol error - missing file data",
                        }
                    )
                    return

                file_name = row[0]
                encoded_str = row[1]
                full_path = os.path.join(self.download_dir, file_name)
                num_bytes = self.str_to_file_func(encoded_str, full_path)
                self.table.add_row([file_name, str(num_bytes)])
                self.data_received = True
        except Exception as e:
            secure_log_traceback()
            ctx.set_command_result(
                {
                    "status": APIStatus.ERROR_RUNTIME,
                    "details": f"exception processing file: {secure_format_exception(e)}",
                }
            )


class _DownloadFolderProcessor(ReplyProcessor):
    """Reply processor for handling downloading directories."""

    def __init__(self, download_dir: str):
        self.download_dir = download_dir
        self.data_received = False

    def reply_start(self, ctx: CommandContext, reply_json):
        self.data_received = False

    def reply_done(self, ctx: CommandContext):
        if not self.data_received:
            ctx.set_command_result({"status": APIStatus.ERROR_RUNTIME, "details": "protocol error - no data received"})

    def process_error(self, ctx: CommandContext, err: str):
        self.data_received = True
        ctx.set_command_result({"status": APIStatus.ERROR_RUNTIME, "details": err})

    def process_string(self, ctx: CommandContext, item: str):
        try:
            self.data_received = True
            if item.startswith(ftd.DOWNLOAD_URL_MARKER):
                ctx.set_command_result(
                    {
                        "status": APIStatus.SUCCESS,
                        "details": item,
                    }
                )
            else:
                data_bytes = b64str_to_bytes(item)
                unzip_all_from_bytes(data_bytes, self.download_dir)
                ctx.set_command_result(
                    {
                        "status": APIStatus.SUCCESS,
                        "details": "Download to dir {}".format(self.download_dir),
                    }
                )
        except Exception as e:
            secure_log_traceback()
            ctx.set_command_result(
                {
                    "status": APIStatus.ERROR_RUNTIME,
                    "details": f"exception processing reply: {secure_format_exception(e)}",
                }
            )


class FileTransferModule(CommandModule):
    """Command module with commands relevant to file transfer."""

    def __init__(self, upload_dir: str, download_dir: str):
        if not os.path.isdir(upload_dir):
            raise ValueError("upload_dir {} is not a valid dir".format(upload_dir))

        if not os.path.isdir(download_dir):
            raise ValueError("download_dir {} is not a valid dir".format(download_dir))

        self.upload_dir = upload_dir
        self.download_dir = download_dir

        self.cmd_handlers = {
            ftd.UPLOAD_FOLDER_FQN: self.upload_folder,
            ftd.DOWNLOAD_FOLDER_FQN: self.download_folder,
        }

    def get_spec(self):
        return CommandModuleSpec(
            name="file_transfer",
            cmd_specs=[
                CommandSpec(
                    name="upload_text",
                    description="upload one or more text files in the upload_dir",
                    usage="upload_text file_name ...",
                    handler_func=self.upload_text_file,
                    visible=False,
                ),
                CommandSpec(
                    name="download_text",
                    description="download one or more text files in the download_dir",
                    usage="download_text file_name ...",
                    handler_func=self.download_text_file,
                    visible=False,
                ),
                CommandSpec(
                    name="upload_binary",
                    description="upload one or more binary files in the upload_dir",
                    usage="upload_binary file_name ...",
                    handler_func=self.upload_binary_file,
                    visible=False,
                ),
                CommandSpec(
                    name="download_binary",
                    description="download one or more binary files in the download_dir",
                    usage="download_binary file_name ...",
                    handler_func=self.download_binary_file,
                    visible=False,
                ),
                CommandSpec(
                    name="upload_folder",
                    description="Submit application to the server",
                    usage="submit_job job_folder",
                    handler_func=self.upload_folder,
                    visible=False,
                ),
                CommandSpec(
                    name="download_folder",
                    description="download job contents from the server",
                    usage="download_job job_id",
                    handler_func=self.download_folder,
                    visible=False,
                ),
                CommandSpec(
                    name="info",
                    description="show folder setup info",
                    usage="info",
                    handler_func=self.info,
                ),
            ],
        )

    def generate_module_spec(self, server_cmd_spec: CommandSpec):
        """
        Generate a new module spec based on a server command

        Args:
            server_cmd_spec:

        Returns:

        """
        # print('generating cmd module for {}'.format(server_cmd_spec.client_cmd))
        if not server_cmd_spec.client_cmd:
            return None

        handler = self.cmd_handlers.get(server_cmd_spec.client_cmd)
        if handler is None:
            # print('no cmd handler found for {}'.format(server_cmd_spec.client_cmd))
            return None

        return CommandModuleSpec(
            name=server_cmd_spec.scope_name,
            cmd_specs=[
                CommandSpec(
                    name=server_cmd_spec.name,
                    description=server_cmd_spec.description,
                    usage=server_cmd_spec.usage,
                    handler_func=handler,
                    visible=True,
                )
            ],
        )

    def upload_file(self, args, ctx: CommandContext, cmd_name, file_to_str_func):
        full_cmd_name = _server_cmd_name(cmd_name)
        if len(args) < 2:
            return {"status": APIStatus.ERROR_SYNTAX, "details": "syntax error: missing file names"}

        parts = [full_cmd_name]
        for i in range(1, len(args)):
            file_name = args[i]
            full_path = os.path.join(self.upload_dir, file_name)
            if not os.path.isfile(full_path):
                return {"status": APIStatus.ERROR_RUNTIME, "details": f"no such file: {full_path}"}

            encoded_string = file_to_str_func(full_path)
            parts.append(file_name)
            parts.append(encoded_string)

        command = join_args(parts)
        api = ctx.get_api()
        return api.server_execute(command)

    def upload_text_file(self, args, ctx: CommandContext):
        return self.upload_file(args, ctx, ftd.SERVER_CMD_UPLOAD_TEXT, text_file_to_b64str)

    def upload_binary_file(self, args, ctx: CommandContext):
        return self.upload_file(args, ctx, ftd.SERVER_CMD_UPLOAD_BINARY, binary_file_to_b64str)

    def download_file(self, args, ctx: CommandContext, cmd_name, str_to_file_func):
        full_cmd_name = _server_cmd_name(cmd_name)
        if len(args) < 2:
            return {"status": APIStatus.ERROR_SYNTAX, "details": "syntax error: missing file names"}

        parts = [full_cmd_name]
        for i in range(1, len(args)):
            file_name = args[i]
            parts.append(file_name)

        command = join_args(parts)
        reply_processor = _DownloadProcessor(self.download_dir, str_to_file_func)
        api = ctx.get_api()
        return api.server_execute(command, reply_processor)

    def download_text_file(self, args, ctx: CommandContext):
        return self.download_file(args, ctx, ftd.SERVER_CMD_DOWNLOAD_TEXT, b64str_to_text_file)

    def download_binary_file(self, args, ctx: CommandContext):
        return self.download_file(args, ctx, ftd.SERVER_CMD_DOWNLOAD_BINARY, b64str_to_binary_file)

    def upload_folder(self, args, ctx: CommandContext):
        cmd_entry = ctx.get_command_entry()
        assert isinstance(cmd_entry, CommandEntry)
        if len(args) != 2:
            return {"status": APIStatus.ERROR_SYNTAX, "details": "usage: {}".format(cmd_entry.usage)}

        folder_name = args[1]
        if folder_name.endswith("/"):
            folder_name = folder_name.rstrip("/")

        full_path = os.path.join(self.upload_dir, folder_name)
        if not os.path.isdir(full_path):
            return {"status": APIStatus.ERROR_RUNTIME, "details": f"'{full_path}' is not a valid folder."}

        # sign folders and files
        api = ctx.get_api()
<<<<<<< HEAD
        if not api.insecure:
=======
        if api.poc_key != ApiPocValue.ADMIN:
>>>>>>> 79b3c981
            # we are not in POC mode
            client_key_file_path = api.client_key
            private_key = load_private_key_file(client_key_file_path)
            sign_folders(full_path, private_key, api.client_cert)

        # zip the data
        data = zip_directory_to_bytes(self.upload_dir, folder_name)

        folder_name = split_path(full_path)[1]
        b64str = bytes_to_b64str(data)
        parts = [cmd_entry.full_command_name(), folder_name, b64str]
        command = join_args(parts)
        return api.server_execute(command)

    def download_folder(self, args, ctx: CommandContext):
        cmd_entry = ctx.get_command_entry()
        assert isinstance(cmd_entry, CommandEntry)

        if len(args) != 2:
            return {"status": APIStatus.ERROR_SYNTAX, "details": "usage: {}".format(cmd_entry.usage)}
        job_id = args[1]
        parts = [cmd_entry.full_command_name(), job_id]
        command = join_args(parts)
        reply_processor = _DownloadFolderProcessor(self.download_dir)
        api = ctx.get_api()
        return api.server_execute(command, reply_processor)

    def info(self, args, ctx: CommandContext):
        msg = f"Local Upload Source: {self.upload_dir}\n"
        msg += f"Local Download Destination: {self.download_dir}\n"
        return {"status": "ok", "details": msg}<|MERGE_RESOLUTION|>--- conflicted
+++ resolved
@@ -325,11 +325,7 @@
 
         # sign folders and files
         api = ctx.get_api()
-<<<<<<< HEAD
         if not api.insecure:
-=======
-        if api.poc_key != ApiPocValue.ADMIN:
->>>>>>> 79b3c981
             # we are not in POC mode
             client_key_file_path = api.client_key
             private_key = load_private_key_file(client_key_file_path)
