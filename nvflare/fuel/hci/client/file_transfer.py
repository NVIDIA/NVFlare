# Copyright (c) 2021-2022, NVIDIA CORPORATION.  All rights reserved.
#
# Licensed under the Apache License, Version 2.0 (the "License");
# you may not use this file except in compliance with the License.
# You may obtain a copy of the License at
#
#     http://www.apache.org/licenses/LICENSE-2.0
#
# Unless required by applicable law or agreed to in writing, software
# distributed under the License is distributed on an "AS IS" BASIS,
# WITHOUT WARRANTIES OR CONDITIONS OF ANY KIND, either express or implied.
# See the License for the specific language governing permissions and
# limitations under the License.

import os
import traceback

import nvflare.fuel.hci.file_transfer_defs as ftd
from nvflare.fuel.hci.base64_utils import (
    b64str_to_binary_file,
    b64str_to_bytes,
    b64str_to_text_file,
    binary_file_to_b64str,
    bytes_to_b64str,
    text_file_to_b64str,
)
from nvflare.fuel.hci.cmd_arg_utils import join_args
from nvflare.fuel.hci.reg import CommandEntry, CommandModule, CommandModuleSpec, CommandSpec
from nvflare.fuel.hci.table import Table
from nvflare.fuel.hci.zip_utils import split_path, unzip_all_from_bytes, zip_directory_to_bytes

from .api_spec import CommandContext, ReplyProcessor
from .api_status import APIStatus


def _server_cmd_name(name: str):
    return ftd.SERVER_MODULE_NAME + "." + name


class _DownloadProcessor(ReplyProcessor):
    """Reply processor to handle downloads."""

    def __init__(self, download_dir: str, str_to_file_func):
        self.download_dir = download_dir
        self.str_to_file_func = str_to_file_func
        self.data_received = False
        self.table = None

    def reply_start(self, ctx: CommandContext, reply_json):
        self.data_received = False
        self.table = Table(["file", "size"])

    def reply_done(self, ctx: CommandContext):
        if not self.data_received:
            ctx.set_command_result({"status": APIStatus.ERROR_PROTOCOL, "details": "protocol error - no data received"})
        else:
            command_result = ctx.get_command_result()
            if command_result is None:
                command_result = {}
            command_result["status"] = APIStatus.SUCCESS
            command_result["details"] = self.table
            ctx.set_command_result(command_result)

    def process_table(self, ctx: CommandContext, table: Table):
        try:
            rows = table.rows
            if len(rows) < 1:
                # no data
                ctx.set_command_result({"status": APIStatus.ERROR_PROTOCOL, "details": "protocol error - no file data"})
                return

            for i in range(len(rows)):
                if i == 0:
                    # this is header
                    continue

                row = rows[i]
                if len(row) < 1:
                    ctx.set_command_result(
                        {
                            "status": APIStatus.ERROR_PROTOCOL,
                            "details": "protocol error - missing file name",
                        }
                    )
                    return

                if len(row) < 2:
                    ctx.set_command_result(
                        {
                            "status": APIStatus.ERROR_PROTOCOL,
                            "details": "protocol error - missing file data",
                        }
                    )
                    return

                file_name = row[0]
                encoded_str = row[1]
                full_path = os.path.join(self.download_dir, file_name)
                num_bytes = self.str_to_file_func(encoded_str, full_path)
                self.table.add_row([file_name, str(num_bytes)])
                self.data_received = True
        except Exception as ex:
            traceback.print_exc()
            ctx.set_command_result({"status": APIStatus.ERROR_RUNTIME, "details": f"exception processing file: {ex}"})


class _DownloadFolderProcessor(ReplyProcessor):
    """Reply processor for handling downloading directories."""

    def __init__(self, download_dir: str):
        self.download_dir = download_dir
        self.data_received = False

    def reply_start(self, ctx: CommandContext, reply_json):
        self.data_received = False

    def reply_done(self, ctx: CommandContext):
        if not self.data_received:
            ctx.set_command_result({"status": APIStatus.ERROR_RUNTIME, "details": "protocol error - no data received"})

    def process_error(self, ctx: CommandContext, err: str):
        self.data_received = True
        ctx.set_command_result({"status": APIStatus.ERROR_RUNTIME, "details": err})

    def process_string(self, ctx: CommandContext, item: str):
        try:
            self.data_received = True
            if item.startswith(ftd.DOWNLOAD_URL_MARKER):
                ctx.set_command_result(
                    {
                        "status": APIStatus.SUCCESS,
                        "details": item,
                    }
                )
            else:
                data_bytes = b64str_to_bytes(item)
                unzip_all_from_bytes(data_bytes, self.download_dir)
                ctx.set_command_result(
                    {
                        "status": APIStatus.SUCCESS,
                        "details": "Download to dir {}".format(self.download_dir),
                    }
                )
        except Exception as ex:
            traceback.print_exc()
            ctx.set_command_result(
                {
                    "status": APIStatus.ERROR_RUNTIME,
                    "details": "exception processing reply: {}".format(ex),
                }
            )


class FileTransferModule(CommandModule):
    """Command module with commands relevant to file transfer."""

    def __init__(self, upload_dir: str, download_dir: str):
        if not os.path.isdir(upload_dir):
            raise ValueError("upload_dir {} is not a valid dir".format(upload_dir))

        if not os.path.isdir(download_dir):
            raise ValueError("download_dir {} is not a valid dir".format(download_dir))

        self.upload_dir = upload_dir
        self.download_dir = download_dir

        self.cmd_handlers = {
            ftd.UPLOAD_FOLDER_FQN: self.upload_folder,
            ftd.DOWNLOAD_FOLDER_FQN: self.download_folder,
        }

    def get_spec(self):
        return CommandModuleSpec(
            name="file_transfer",
            cmd_specs=[
                CommandSpec(
                    name="upload_text",
                    description="upload one or more text files in the upload_dir",
                    usage="upload_text file_name ...",
                    handler_func=self.upload_text_file,
                    visible=False,
                ),
                CommandSpec(
                    name="download_text",
                    description="download one or more text files in the download_dir",
                    usage="download_text file_name ...",
                    handler_func=self.download_text_file,
                    visible=False,
                ),
                CommandSpec(
                    name="upload_binary",
                    description="upload one or more binary files in the upload_dir",
                    usage="upload_binary file_name ...",
                    handler_func=self.upload_binary_file,
                    visible=False,
                ),
                CommandSpec(
                    name="download_binary",
                    description="download one or more binary files in the download_dir",
                    usage="download_binary file_name ...",
                    handler_func=self.download_binary_file,
                    visible=False,
                ),
                CommandSpec(
                    name="upload_folder",
                    description="Submit application to the server",
                    usage="submit_job job_folder",
                    handler_func=self.upload_folder,
                    visible=False,
                ),
                CommandSpec(
                    name="download_folder",
                    description="download job contents from the server",
<<<<<<< HEAD
                    usage="download_job job_id [file_path, optional to specify specific file]",
                    handler_func=self.download_job,
=======
                    usage="download_job job_id",
                    handler_func=self.download_folder,
                    visible=False,
>>>>>>> 07b426b2
                ),
                CommandSpec(
                    name="info",
                    description="show folder setup info",
                    usage="info",
                    handler_func=self.info,
                ),
            ],
        )

    def generate_module_spec(self, server_cmd_spec: CommandSpec):
        """
        Generate a new module spec based on a server command

        Args:
            server_cmd_spec:

        Returns:

        """
        # print('generating cmd module for {}'.format(server_cmd_spec.client_cmd))
        if not server_cmd_spec.client_cmd:
            return None

        handler = self.cmd_handlers.get(server_cmd_spec.client_cmd)
        if handler is None:
            # print('no cmd handler found for {}'.format(server_cmd_spec.client_cmd))
            return None

        return CommandModuleSpec(
            name=server_cmd_spec.scope_name,
            cmd_specs=[
                CommandSpec(
                    name=server_cmd_spec.name,
                    description=server_cmd_spec.description,
                    usage=server_cmd_spec.usage,
                    handler_func=handler,
                    visible=True,
                )
            ],
        )

    def upload_file(self, args, ctx: CommandContext, cmd_name, file_to_str_func):
        full_cmd_name = _server_cmd_name(cmd_name)
        if len(args) < 2:
            return {"status": APIStatus.ERROR_SYNTAX, "details": "syntax error: missing file names"}

        parts = [full_cmd_name]
        for i in range(1, len(args)):
            file_name = args[i]
            full_path = os.path.join(self.upload_dir, file_name)
            if not os.path.isfile(full_path):
                return {"status": APIStatus.ERROR_RUNTIME, "details": f"no such file: {full_path}"}

            encoded_string = file_to_str_func(full_path)
            parts.append(file_name)
            parts.append(encoded_string)

        command = join_args(parts)
        api = ctx.get_api()
        return api.server_execute(command)

    def upload_text_file(self, args, ctx: CommandContext):
        return self.upload_file(args, ctx, ftd.SERVER_CMD_UPLOAD_TEXT, text_file_to_b64str)

    def upload_binary_file(self, args, ctx: CommandContext):
        return self.upload_file(args, ctx, ftd.SERVER_CMD_UPLOAD_BINARY, binary_file_to_b64str)

    def download_file(self, args, ctx: CommandContext, cmd_name, str_to_file_func):
        full_cmd_name = _server_cmd_name(cmd_name)
        if len(args) < 2:
            return {"status": APIStatus.ERROR_SYNTAX, "details": "syntax error: missing file names"}

        parts = [full_cmd_name]
        for i in range(1, len(args)):
            file_name = args[i]
            parts.append(file_name)

        command = join_args(parts)
        reply_processor = _DownloadProcessor(self.download_dir, str_to_file_func)
        api = ctx.get_api()
        return api.server_execute(command, reply_processor)

    def download_text_file(self, args, ctx: CommandContext):
        return self.download_file(args, ctx, ftd.SERVER_CMD_DOWNLOAD_TEXT, b64str_to_text_file)

    def download_binary_file(self, args, ctx: CommandContext):
        return self.download_file(args, ctx, ftd.SERVER_CMD_DOWNLOAD_BINARY, b64str_to_binary_file)

    def upload_folder(self, args, ctx: CommandContext):
        cmd_entry = ctx.get_command_entry()
        assert isinstance(cmd_entry, CommandEntry)
        if len(args) != 2:
            return {"status": APIStatus.ERROR_SYNTAX, "details": "usage: {}".format(cmd_entry.usage)}

        folder_name = args[1]
        if folder_name.endswith("/"):
            folder_name = folder_name.rstrip("/")

        full_path = os.path.join(self.upload_dir, folder_name)
        if not os.path.isdir(full_path):
            return {"status": APIStatus.ERROR_RUNTIME, "details": f"'{full_path}' is not a valid folder."}

        # zip the data
        data = zip_directory_to_bytes(self.upload_dir, folder_name)

        folder_name = split_path(full_path)[1]
        b64str = bytes_to_b64str(data)
        parts = [cmd_entry.full_command_name(), folder_name, b64str]
        command = join_args(parts)
        api = ctx.get_api()
        return api.server_execute(command)

<<<<<<< HEAD
    def download_job(self, args, api: AdminAPISpec):
        if len(args) == 2:
            job_id = args[1]
            parts = [_server_cmd_name(ftd.SERVER_CMD_DOWNLOAD_JOB), job_id]
            command = join_args(parts)
            reply_processor = _DownloadFolderProcessor(self.download_dir)
            return api.server_execute(command, reply_processor)
        elif len(args) == 3:
            job_id = args[1]
            file = args[2]
            parts = [_server_cmd_name(ftd.SERVER_CMD_DOWNLOAD_JOB_SINGLE_FILE), job_id, file]
            command = join_args(parts)
            reply_processor = _DownloadFolderProcessor(self.download_dir)
            return api.server_execute(command, reply_processor)
        else:
            return {
                "status": APIStatus.ERROR_SYNTAX,
                "details": "usage: download_job job_id [file_path]\n"
                "where file_path is optional for downloading a specific file, starting with job or "
                "workspace as the top directory.",
            }
=======
    def download_folder(self, args, ctx: CommandContext):
        cmd_entry = ctx.get_command_entry()
        assert isinstance(cmd_entry, CommandEntry)

        if len(args) != 2:
            return {"status": APIStatus.ERROR_SYNTAX, "details": "usage: {}".format(cmd_entry.usage)}
        job_id = args[1]
        parts = [cmd_entry.full_command_name(), job_id]
        command = join_args(parts)
        reply_processor = _DownloadFolderProcessor(self.download_dir)
        api = ctx.get_api()
        return api.server_execute(command, reply_processor)
>>>>>>> 07b426b2

    def info(self, args, ctx: CommandContext):
        msg = f"Local Upload Source: {self.upload_dir}\n"
        msg += f"Local Download Destination: {self.download_dir}\n"
        return {"status": "ok", "details": msg}<|MERGE_RESOLUTION|>--- conflicted
+++ resolved
@@ -211,14 +211,9 @@
                 CommandSpec(
                     name="download_folder",
                     description="download job contents from the server",
-<<<<<<< HEAD
-                    usage="download_job job_id [file_path, optional to specify specific file]",
-                    handler_func=self.download_job,
-=======
                     usage="download_job job_id",
                     handler_func=self.download_folder,
                     visible=False,
->>>>>>> 07b426b2
                 ),
                 CommandSpec(
                     name="info",
@@ -332,29 +327,6 @@
         api = ctx.get_api()
         return api.server_execute(command)
 
-<<<<<<< HEAD
-    def download_job(self, args, api: AdminAPISpec):
-        if len(args) == 2:
-            job_id = args[1]
-            parts = [_server_cmd_name(ftd.SERVER_CMD_DOWNLOAD_JOB), job_id]
-            command = join_args(parts)
-            reply_processor = _DownloadFolderProcessor(self.download_dir)
-            return api.server_execute(command, reply_processor)
-        elif len(args) == 3:
-            job_id = args[1]
-            file = args[2]
-            parts = [_server_cmd_name(ftd.SERVER_CMD_DOWNLOAD_JOB_SINGLE_FILE), job_id, file]
-            command = join_args(parts)
-            reply_processor = _DownloadFolderProcessor(self.download_dir)
-            return api.server_execute(command, reply_processor)
-        else:
-            return {
-                "status": APIStatus.ERROR_SYNTAX,
-                "details": "usage: download_job job_id [file_path]\n"
-                "where file_path is optional for downloading a specific file, starting with job or "
-                "workspace as the top directory.",
-            }
-=======
     def download_folder(self, args, ctx: CommandContext):
         cmd_entry = ctx.get_command_entry()
         assert isinstance(cmd_entry, CommandEntry)
@@ -367,7 +339,6 @@
         reply_processor = _DownloadFolderProcessor(self.download_dir)
         api = ctx.get_api()
         return api.server_execute(command, reply_processor)
->>>>>>> 07b426b2
 
     def info(self, args, ctx: CommandContext):
         msg = f"Local Upload Source: {self.upload_dir}\n"
