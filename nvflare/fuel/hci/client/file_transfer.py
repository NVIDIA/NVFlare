# Copyright (c) 2021, NVIDIA CORPORATION.  All rights reserved.
#
# Licensed under the Apache License, Version 2.0 (the "License");
# you may not use this file except in compliance with the License.
# You may obtain a copy of the License at
#
#     http://www.apache.org/licenses/LICENSE-2.0
#
# Unless required by applicable law or agreed to in writing, software
# distributed under the License is distributed on an "AS IS" BASIS,
# WITHOUT WARRANTIES OR CONDITIONS OF ANY KIND, either express or implied.
# See the License for the specific language governing permissions and
# limitations under the License.

import os

import nvflare.fuel.hci.file_transfer_defs as ftd
from nvflare.fuel.hci.base64_utils import (
    b64str_to_binary_file,
    b64str_to_bytes,
    b64str_to_text_file,
    binary_file_to_b64str,
    bytes_to_b64str,
    text_file_to_b64str,
)
from nvflare.fuel.hci.cmd_arg_utils import join_args
from nvflare.fuel.hci.reg import CommandEntry, CommandModule, CommandModuleSpec, CommandSpec
from nvflare.fuel.hci.table import Table
from nvflare.fuel.utils.zip_utils import split_path, unzip_all_from_bytes, zip_directory_to_bytes
from nvflare.lighter.utils import load_private_key_file, sign_folders
from nvflare.security.logging import secure_format_exception, secure_log_traceback

from .api_spec import ApiPocValue, CommandContext, ReplyProcessor
from .api_status import APIStatus


def _server_cmd_name(name: str):
    return ftd.SERVER_MODULE_NAME + "." + name


class _DownloadProcessor(ReplyProcessor):
    """Reply processor to handle downloads."""

    def __init__(self, download_dir: str, str_to_file_func):
        self.download_dir = download_dir
        self.str_to_file_func = str_to_file_func
        self.data_received = False
        self.table = None

    def reply_start(self, ctx: CommandContext, reply_json):
        self.data_received = False
        self.table = Table(["file", "size"])

    def reply_done(self, ctx: CommandContext):
        if not self.data_received:
            ctx.set_command_result({"status": APIStatus.ERROR_PROTOCOL, "details": "protocol error - no data received"})
        else:
            command_result = ctx.get_command_result()
            if command_result is None:
                command_result = {}
            command_result["status"] = APIStatus.SUCCESS
            command_result["details"] = self.table
            ctx.set_command_result(command_result)

    def process_table(self, ctx: CommandContext, table: Table):
        try:
            rows = table.rows
            if len(rows) < 1:
                # no data
                ctx.set_command_result({"status": APIStatus.ERROR_PROTOCOL, "details": "protocol error - no file data"})
                return

            for i in range(len(rows)):
                if i == 0:
                    # this is header
                    continue

                row = rows[i]
                if len(row) < 1:
                    ctx.set_command_result(
                        {
                            "status": APIStatus.ERROR_PROTOCOL,
                            "details": "protocol error - missing file name",
                        }
                    )
                    return

                if len(row) < 2:
                    ctx.set_command_result(
                        {
                            "status": APIStatus.ERROR_PROTOCOL,
                            "details": "protocol error - missing file data",
                        }
                    )
                    return

                file_name = row[0]
                encoded_str = row[1]
                full_path = os.path.join(self.download_dir, file_name)
                num_bytes = self.str_to_file_func(encoded_str, full_path)
                self.table.add_row([file_name, str(num_bytes)])
                self.data_received = True
        except Exception as e:
            secure_log_traceback()
            ctx.set_command_result(
                {
                    "status": APIStatus.ERROR_RUNTIME,
                    "details": f"exception processing file: {secure_format_exception(e)}",
                }
            )


class _DownloadFolderProcessor(ReplyProcessor):
    """Reply processor for handling downloading directories."""

    def __init__(self, download_dir: str):
        self.download_dir = download_dir
        self.data_received = False

    def reply_start(self, ctx: CommandContext, reply_json):
        self.data_received = False

    def reply_done(self, ctx: CommandContext):
        if not self.data_received:
            ctx.set_command_result({"status": APIStatus.ERROR_RUNTIME, "details": "protocol error - no data received"})

    def process_error(self, ctx: CommandContext, err: str):
        self.data_received = True
        ctx.set_command_result({"status": APIStatus.ERROR_RUNTIME, "details": err})

    def process_string(self, ctx: CommandContext, item: str):
        try:
            self.data_received = True
            if item.startswith(ftd.DOWNLOAD_URL_MARKER):
                ctx.set_command_result(
                    {
                        "status": APIStatus.SUCCESS,
                        "details": item,
                    }
                )
            else:
                data_bytes = b64str_to_bytes(item)
                unzip_all_from_bytes(data_bytes, self.download_dir)
                ctx.set_command_result(
                    {
                        "status": APIStatus.SUCCESS,
                        "details": "Download to dir {}".format(self.download_dir),
                    }
                )
        except Exception as e:
            secure_log_traceback()
            ctx.set_command_result(
                {
                    "status": APIStatus.ERROR_RUNTIME,
                    "details": f"exception processing reply: {secure_format_exception(e)}",
                }
            )


class FileTransferModule(CommandModule):
    """Command module with commands relevant to file transfer."""

    def __init__(self, upload_dir: str, download_dir: str):
        if not os.path.isdir(upload_dir):
            raise ValueError("upload_dir {} is not a valid dir".format(upload_dir))

        if not os.path.isdir(download_dir):
            raise ValueError("download_dir {} is not a valid dir".format(download_dir))

        self.upload_dir = upload_dir
        self.download_dir = download_dir

        self.cmd_handlers = {
            ftd.UPLOAD_FOLDER_FQN: self.upload_folder,
            ftd.DOWNLOAD_FOLDER_FQN: self.download_folder,
        }

    def get_spec(self):
        return CommandModuleSpec(
            name="file_transfer",
            cmd_specs=[
                CommandSpec(
                    name="upload_text",
                    description="upload one or more text files in the upload_dir",
                    usage="upload_text file_name ...",
                    handler_func=self.upload_text_file,
                    visible=False,
                ),
                CommandSpec(
                    name="download_text",
                    description="download one or more text files in the download_dir",
                    usage="download_text file_name ...",
                    handler_func=self.download_text_file,
                    visible=False,
                ),
                CommandSpec(
                    name="upload_binary",
                    description="upload one or more binary files in the upload_dir",
                    usage="upload_binary file_name ...",
                    handler_func=self.upload_binary_file,
                    visible=False,
                ),
                CommandSpec(
                    name="download_binary",
                    description="download one or more binary files in the download_dir",
                    usage="download_binary file_name ...",
                    handler_func=self.download_binary_file,
                    visible=False,
                ),
                CommandSpec(
                    name="upload_folder",
                    description="Submit application to the server",
                    usage="submit_job job_folder",
                    handler_func=self.upload_folder,
                    visible=False,
                ),
                CommandSpec(
                    name="download_folder",
                    description="download job contents from the server",
                    usage="download_job job_id",
                    handler_func=self.download_folder,
                    visible=False,
                ),
                CommandSpec(
                    name="info",
                    description="show folder setup info",
                    usage="info",
                    handler_func=self.info,
                ),
            ],
        )

    def generate_module_spec(self, server_cmd_spec: CommandSpec):
        """
        Generate a new module spec based on a server command

        Args:
            server_cmd_spec:

        Returns:

        """
        # print('generating cmd module for {}'.format(server_cmd_spec.client_cmd))
        if not server_cmd_spec.client_cmd:
            return None

        handler = self.cmd_handlers.get(server_cmd_spec.client_cmd)
        if handler is None:
            # print('no cmd handler found for {}'.format(server_cmd_spec.client_cmd))
            return None

        return CommandModuleSpec(
            name=server_cmd_spec.scope_name,
            cmd_specs=[
                CommandSpec(
                    name=server_cmd_spec.name,
                    description=server_cmd_spec.description,
                    usage=server_cmd_spec.usage,
                    handler_func=handler,
                    visible=True,
                )
            ],
        )

    def upload_file(self, args, ctx: CommandContext, cmd_name, file_to_str_func):
        full_cmd_name = _server_cmd_name(cmd_name)
        if len(args) < 2:
            return {"status": APIStatus.ERROR_SYNTAX, "details": "syntax error: missing file names"}

        parts = [full_cmd_name]
        for i in range(1, len(args)):
            file_name = args[i]
            full_path = os.path.join(self.upload_dir, file_name)
            if not os.path.isfile(full_path):
                return {"status": APIStatus.ERROR_RUNTIME, "details": f"no such file: {full_path}"}

            encoded_string = file_to_str_func(full_path)
            parts.append(file_name)
            parts.append(encoded_string)

        command = join_args(parts)
        api = ctx.get_api()
        return api.server_execute(command)

    def upload_text_file(self, args, ctx: CommandContext):
        return self.upload_file(args, ctx, ftd.SERVER_CMD_UPLOAD_TEXT, text_file_to_b64str)

    def upload_binary_file(self, args, ctx: CommandContext):
        return self.upload_file(args, ctx, ftd.SERVER_CMD_UPLOAD_BINARY, binary_file_to_b64str)

    def download_file(self, args, ctx: CommandContext, cmd_name, str_to_file_func):
        full_cmd_name = _server_cmd_name(cmd_name)
        if len(args) < 2:
            return {"status": APIStatus.ERROR_SYNTAX, "details": "syntax error: missing file names"}

        parts = [full_cmd_name]
        for i in range(1, len(args)):
            file_name = args[i]
            parts.append(file_name)

        command = join_args(parts)
        reply_processor = _DownloadProcessor(self.download_dir, str_to_file_func)
        api = ctx.get_api()
        return api.server_execute(command, reply_processor)

    def download_text_file(self, args, ctx: CommandContext):
        return self.download_file(args, ctx, ftd.SERVER_CMD_DOWNLOAD_TEXT, b64str_to_text_file)

    def download_binary_file(self, args, ctx: CommandContext):
        return self.download_file(args, ctx, ftd.SERVER_CMD_DOWNLOAD_BINARY, b64str_to_binary_file)

    def upload_folder(self, args, ctx: CommandContext):
        cmd_entry = ctx.get_command_entry()
        assert isinstance(cmd_entry, CommandEntry)
        if len(args) != 2:
            return {"status": APIStatus.ERROR_SYNTAX, "details": "usage: {}".format(cmd_entry.usage)}

        folder_name = args[1]
        if folder_name.endswith("/"):
            folder_name = folder_name.rstrip("/")

        full_path = os.path.join(self.upload_dir, folder_name)
        if not os.path.isdir(full_path):
            return {"status": APIStatus.ERROR_RUNTIME, "details": f"'{full_path}' is not a valid folder."}

        # sign folders and files
        api = ctx.get_api()
<<<<<<< HEAD
        if not api.poc:
=======
        if api.poc_key != ApiPocValue.ADMIN:
>>>>>>> db06578c
            # we are not in POC mode
            client_key_file_path = api.client_key
            private_key = load_private_key_file(client_key_file_path)
            sign_folders(full_path, private_key, api.client_cert)

        # zip the data
        data = zip_directory_to_bytes(self.upload_dir, folder_name)

        folder_name = split_path(full_path)[1]
        b64str = bytes_to_b64str(data)
        parts = [cmd_entry.full_command_name(), folder_name, b64str]
        command = join_args(parts)
        return api.server_execute(command)

    def download_folder(self, args, ctx: CommandContext):
        cmd_entry = ctx.get_command_entry()
        assert isinstance(cmd_entry, CommandEntry)

        if len(args) != 2:
            return {"status": APIStatus.ERROR_SYNTAX, "details": "usage: {}".format(cmd_entry.usage)}
        job_id = args[1]
        parts = [cmd_entry.full_command_name(), job_id]
        command = join_args(parts)
        reply_processor = _DownloadFolderProcessor(self.download_dir)
        api = ctx.get_api()
        return api.server_execute(command, reply_processor)

    def info(self, args, ctx: CommandContext):
        msg = f"Local Upload Source: {self.upload_dir}\n"
        msg += f"Local Download Destination: {self.download_dir}\n"
        return {"status": "ok", "details": msg}<|MERGE_RESOLUTION|>--- conflicted
+++ resolved
@@ -30,7 +30,7 @@
 from nvflare.lighter.utils import load_private_key_file, sign_folders
 from nvflare.security.logging import secure_format_exception, secure_log_traceback
 
-from .api_spec import ApiPocValue, CommandContext, ReplyProcessor
+from .api_spec import CommandContext, ReplyProcessor
 from .api_status import APIStatus
 
 
@@ -325,11 +325,7 @@
 
         # sign folders and files
         api = ctx.get_api()
-<<<<<<< HEAD
-        if not api.poc:
-=======
-        if api.poc_key != ApiPocValue.ADMIN:
->>>>>>> db06578c
+        if not api.insecure:
             # we are not in POC mode
             client_key_file_path = api.client_key
             private_key = load_private_key_file(client_key_file_path)
