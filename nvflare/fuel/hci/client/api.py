# Copyright (c) 2021, NVIDIA CORPORATION.  All rights reserved.
#
# Licensed under the Apache License, Version 2.0 (the "License");
# you may not use this file except in compliance with the License.
# You may obtain a copy of the License at
#
#     http://www.apache.org/licenses/LICENSE-2.0
#
# Unless required by applicable law or agreed to in writing, software
# distributed under the License is distributed on an "AS IS" BASIS,
# WITHOUT WARRANTIES OR CONDITIONS OF ANY KIND, either express or implied.
# See the License for the specific language governing permissions and
# limitations under the License.

from __future__ import annotations

import socket
import ssl
import threading
import time
from datetime import datetime
from typing import List, Optional

from nvflare.fuel.common.ctx import SimpleContext
from nvflare.fuel.hci.client.event import EventContext, EventHandler, EventPropKey, EventType
from nvflare.fuel.hci.cmd_arg_utils import split_to_args
from nvflare.fuel.hci.conn import Connection, receive_and_process
from nvflare.fuel.hci.proto import ConfirmMethod, InternalCommands, MetaKey, ProtoKey, make_error
from nvflare.fuel.hci.reg import CommandEntry, CommandModule, CommandRegister
from nvflare.fuel.hci.table import Table
from nvflare.fuel.utils.fsm import FSM, State
from nvflare.security.logging import secure_format_exception, secure_log_traceback

from .api_spec import AdminAPISpec, CommandContext, CommandCtxKey, CommandInfo, ReplyProcessor, ServiceFinder
from .api_status import APIStatus

_CMD_TYPE_UNKNOWN = 0
_CMD_TYPE_CLIENT = 1
_CMD_TYPE_SERVER = 2

MAX_AUTO_LOGIN_TRIES = 300
AUTO_LOGIN_INTERVAL = 1.0


class ResultKey(object):

    STATUS = ProtoKey.STATUS
    DETAILS = ProtoKey.DETAILS
    META = ProtoKey.META


class _ServerReplyJsonProcessor(object):
    def __init__(self, ctx: CommandContext):
        if not isinstance(ctx, CommandContext):
            raise TypeError(f"ctx is not an instance of CommandContext. but get {type(ctx)}")
        api = ctx.get_api()
        self.debug = api.debug
        self.ctx = ctx

    def process_server_reply(self, resp):
        """Process the server reply and store the status/details into API's `command_result`
        NOTE: this func is used for receive_and_process(), which is defined by conn!
        This method does not tale CommandContext!

        Args:
            resp: The raw response that returns by the server.
        """
        if self.debug:
            print("DEBUG: Server Reply: {}".format(resp))

        ctx = self.ctx

        # this resp is what is usually directly used to return, straight from server
        ctx.set_command_result(resp)
        reply_processor = ctx.get_reply_processor()
        if reply_processor is None:
            reply_processor = _DefaultReplyProcessor()

        reply_processor.reply_start(ctx, resp)

        if resp is not None:
            data = resp[ProtoKey.DATA]
            for item in data:
                it = item[ProtoKey.TYPE]
                if it == ProtoKey.STRING:
                    reply_processor.process_string(ctx, item[ProtoKey.DATA])
                elif it == ProtoKey.SUCCESS:
                    reply_processor.process_success(ctx, item[ProtoKey.DATA])
                elif it == ProtoKey.ERROR:
                    reply_processor.process_error(ctx, item[ProtoKey.DATA])
                    break
                elif it == ProtoKey.TABLE:
                    table = Table(None)
                    table.set_rows(item[ProtoKey.ROWS])
                    reply_processor.process_table(ctx, table)
                elif it == ProtoKey.DICT:
                    reply_processor.process_dict(ctx, item[ProtoKey.DATA])
                elif it == ProtoKey.TOKEN:
                    reply_processor.process_token(ctx, item[ProtoKey.DATA])
                elif it == ProtoKey.SHUTDOWN:
                    reply_processor.process_shutdown(ctx, item[ProtoKey.DATA])
                    break
                else:
                    reply_processor.protocol_error(ctx, "Invalid item type: " + it)
                    break
            meta = resp.get(ProtoKey.META)
            if meta:
                ctx.set_meta(meta)
        else:
            reply_processor.protocol_error(ctx, "Protocol Error")

        reply_processor.reply_done(ctx)


class _DefaultReplyProcessor(ReplyProcessor):
    def process_shutdown(self, ctx: CommandContext, msg: str):
        api = ctx.get_prop(CommandCtxKey.API)
        api.shutdown_received = True
        api.shutdown_msg = msg


class _LoginReplyProcessor(ReplyProcessor):
    """Reply processor for handling login and setting the token for the admin client."""

    def process_string(self, ctx: CommandContext, item: str):
        api = ctx.get_api()
        api.login_result = item

    def process_token(self, ctx: CommandContext, token: str):
        api = ctx.get_api()
        api.token = token


class _CmdListReplyProcessor(ReplyProcessor):
    """Reply processor to register available commands after getting back a table of commands from the server."""

    def process_table(self, ctx: CommandContext, table: Table):
        api = ctx.get_api()
        for i in range(len(table.rows)):
            if i == 0:
                # this is header
                continue

            row = table.rows[i]
            if len(row) < 5:
                return

            scope = row[0]
            cmd_name = row[1]
            desc = row[2]
            usage = row[3]
            confirm = row[4]
            client_cmd = None
            visible = True
            if len(row) > 5:
                client_cmd = row[5]
            if len(row) > 6:
                visible = row[6].lower() in ["true", "yes"]

            # if confirm == 'auth' and not client.require_login:
            # the user is not authenticated - skip this command
            # continue
            api.server_cmd_reg.add_command(
                scope_name=scope,
                cmd_name=cmd_name,
                desc=desc,
                usage=usage,
                handler=None,
                authz_func=None,
                visible=visible,
                confirm=confirm,
                client_cmd=client_cmd,
                map_client_cmd=True,
            )

        api.server_cmd_received = True


_STATE_NAME_WAIT_FOR_SERVER_ADDR = "wait_for_server_addr"
_STATE_NAME_LOGIN = "login"
_STATE_NAME_OPERATE = "operate"

_SESSION_LOGGING_OUT = "session is logging out"


class _WaitForServerAddress(State):
    def __init__(self, api):
        State.__init__(self, _STATE_NAME_WAIT_FOR_SERVER_ADDR)
        self.api = api

    def execute(self, **kwargs):
        api = self.api
        api.fire_session_event(EventType.WAIT_FOR_SERVER_ADDR, "Trying to obtain server address")
        with api.new_addr_lock:
            if api.new_host and api.new_port and api.new_ssid:
                api.fire_session_event(
                    EventType.SERVER_ADDR_OBTAINED, f"Obtained server address: {api.new_host}:{api.new_port}"
                )
                return _STATE_NAME_LOGIN
            else:
                # stay here
                return ""


class _TryLogin(State):
    def __init__(self, api):
        State.__init__(self, _STATE_NAME_LOGIN)
        self.api = api

    def enter(self):
        api = self.api
        api.server_sess_active = False

        # use lock here since the service finder (in another thread) could change the
        # address at this moment
        with api.new_addr_lock:
            new_host = api.new_host
            new_port = api.new_port
            new_ssid = api.new_ssid

        # set the address for login
        with api.addr_lock:
            api.host = new_host
            api.port = new_port
            api.ssid = new_ssid

    def execute(self, **kwargs):
        api = self.api
        api.fire_session_event(EventType.BEFORE_LOGIN, "")

        result = api.auto_login()
        if result[ResultKey.STATUS] == APIStatus.SUCCESS:
            api.server_sess_active = True
            api.fire_session_event(
                EventType.LOGIN_SUCCESS, f"Logged into server at {api.host}:{api.port} with SSID: {api.ssid}"
            )
            return _STATE_NAME_OPERATE

        details = result.get(ResultKey.DETAILS, "")
        if details != _SESSION_LOGGING_OUT:
            api.fire_session_event(EventType.LOGIN_FAILURE, details)

        return FSM.STATE_NAME_EXIT


class _Operate(State):
    def __init__(self, api, sess_check_interval):
        State.__init__(self, _STATE_NAME_OPERATE)
        self.api = api
        self.last_sess_check_time = None
        self.sess_check_interval = sess_check_interval

    def enter(self):
        self.api.server_sess_active = True

    def execute(self, **kwargs):
        # check whether server addr has changed
        api = self.api
        with api.new_addr_lock:
            new_host = api.new_host
            new_port = api.new_port
            new_ssid = api.new_ssid

        with api.addr_lock:
            cur_host = api.host
            cur_port = api.port
            cur_ssid = api.ssid

        if new_host != cur_host or new_port != cur_port or cur_ssid != new_ssid:
            # need to re-login
            api.fire_session_event(EventType.SP_ADDR_CHANGED, f"Server address changed to {new_host}:{new_port}")
            return _STATE_NAME_LOGIN

        # check server session status
        if not self.sess_check_interval:
            return ""

        if not self.last_sess_check_time or time.time() - self.last_sess_check_time >= self.sess_check_interval:
            self.last_sess_check_time = time.time()
            result = api.check_session_status_on_server()
            details = result.get(ResultKey.DETAILS, "")
            status = result[ResultKey.STATUS]
            if status in APIStatus.ERROR_INACTIVE_SESSION:
                if details != _SESSION_LOGGING_OUT:
                    api.fire_session_event(EventType.SESSION_TIMEOUT, details)

                # end the session
                return FSM.STATE_NAME_EXIT

        return ""


class AdminAPI(AdminAPISpec):
    def __init__(
        self,
        user_name: str,
        service_finder: ServiceFinder,
        ca_cert: str = "",
        client_cert: str = "",
        client_key: str = "",
        upload_dir: str = "",
        download_dir: str = "",
        cmd_modules: Optional[List] = None,
        poc: bool = False,
        debug: bool = False,
        session_timeout_interval=None,
        session_status_check_interval=None,
        auto_login_max_tries: int = 5,
        event_handlers=None,
    ):
        """API to keep certs, keys and connection information and to execute admin commands through do_command.

        Args:
            ca_cert: path to CA Cert file, by default provisioned rootCA.pem
            client_cert: path to admin client Cert file, by default provisioned as client.crt
            client_key: path to admin client Key file, by default provisioned as client.key
            upload_dir: File transfer upload directory. Folders uploaded to the server to be deployed must be here. Folder must already exist and be accessible.
            download_dir: File transfer download directory. Can be same as upload_dir. Folder must already exist and be accessible.
            cmd_modules: command modules to load and register. Note that FileTransferModule is initialized here with upload_dir and download_dir if cmd_modules is None.
            service_finder: used to obtain the primary service provider to set the host and port of the active server
            user_name: Username to authenticate with FL server
            poc: Obsolete arg for using the proof of concept example without secure communication before version 2.4.
            debug: Whether to print debug messages, which can help with diagnosing problems. False by default.
            session_timeout_interval: if specified, automatically close the session after inactive for this long, unit is second
            session_status_check_interval: how often to check session status with server, unit is second
            auto_login_max_tries: maximum number of tries to auto-login.
        """
        super().__init__()
        if cmd_modules is None:
            from .file_transfer import FileTransferModule

            cmd_modules = [FileTransferModule(upload_dir=upload_dir, download_dir=download_dir)]
        elif not isinstance(cmd_modules, list):
            raise TypeError("cmd_modules must be a list, but got {}".format(type(cmd_modules)))
        else:
            for m in cmd_modules:
                if not isinstance(m, CommandModule):
                    raise TypeError(
                        "cmd_modules must be a list of CommandModule, but got element of type {}".format(type(m))
                    )
        if not isinstance(service_finder, ServiceFinder):
            raise TypeError("service_finder should be ServiceFinder but got {}".format(type(service_finder)))

        cmd_module = service_finder.get_command_module()
        if cmd_module:
            cmd_modules.append(cmd_module)

        if event_handlers:
            if not isinstance(event_handlers, list):
                raise TypeError(f"event_handlers must be a list but got {type(event_handlers)}")
            for h in event_handlers:
                if not isinstance(h, EventHandler):
                    raise TypeError(f"item in event_handlers must be EventHandler but got {type(h)}")

        self.event_handlers = event_handlers

        self.service_finder = service_finder
        self.host = None
        self.port = None
        self.ssid = None
        self.addr_lock = threading.Lock()

        self.new_host = None
        self.new_port = None
        self.new_ssid = None
        self.new_addr_lock = threading.Lock()

        if len(ca_cert) <= 0:
            raise Exception("missing CA Cert file name")
        self.ca_cert = ca_cert
        if len(client_cert) <= 0:
            raise Exception("missing Client Cert file name")
        self.client_cert = client_cert
        if len(client_key) <= 0:
            raise Exception("missing Client Key file name")
        self.client_key = client_key

        self.service_finder.set_secure_context(
            ca_cert_path=self.ca_cert, cert_path=self.client_cert, private_key_path=self.client_key
        )
        self.debug = debug
        self.cmd_timeout = None

        # for login
        self.token = None
        self.login_result = None
        if not user_name:
            raise Exception("user_name is required.")
        self.user_name = user_name

        self.server_cmd_reg = CommandRegister(app_ctx=self)
        self.client_cmd_reg = CommandRegister(app_ctx=self)
        self.server_cmd_received = False

        self.all_cmds = []
        self.cmd_modules = cmd_modules

        # for shutdown
        self.shutdown_received = False
        self.shutdown_msg = None

        self.server_sess_active = False
        self.shutdown_asked = False

        self.sess_monitor_thread = None
        self.sess_monitor_active = False

        # create the FSM for session monitoring
        if auto_login_max_tries < 0 or auto_login_max_tries > MAX_AUTO_LOGIN_TRIES:
            raise ValueError(f"auto_login_max_tries is out of range: [0, {MAX_AUTO_LOGIN_TRIES}]")
        self.auto_login_max_tries = auto_login_max_tries
        fsm = FSM("session monitor")
        fsm.add_state(_WaitForServerAddress(self))
        fsm.add_state(_TryLogin(self))
        fsm.add_state(_Operate(self, session_status_check_interval))
        self.fsm = fsm

        self.session_timeout_interval = session_timeout_interval
        self.last_sess_activity_time = time.time()

        self.closed = False
        self.in_logout = False
        self.service_finder.start(self._handle_sp_address_change)
        self._start_session_monitor()

    def fire_event(self, event_type: str, ctx: SimpleContext):
        if self.debug:
            print(f"DEBUG: firing event {event_type}")
        if self.event_handlers:
            for h in self.event_handlers:
                h.handle_event(event_type, ctx)

    def set_command_timeout(self, timeout: float):
        if not isinstance(timeout, (int, float)):
            raise TypeError(f"timeout must be a number but got {type(timeout)}")
        timeout = float(timeout)
        if timeout <= 0.0:
            raise ValueError(f"invalid timeout value {timeout} - must be > 0.0")

        self.cmd_timeout = timeout

    def unset_command_timeout(self):
        self.cmd_timeout = None

    def _new_event_context(self):
        ctx = EventContext()
        ctx.set_prop(EventPropKey.USER_NAME, self.user_name)
        return ctx

    def fire_session_event(self, event_type: str, msg: str = ""):
        ctx = self._new_event_context()
        if msg:
            ctx.set_prop(EventPropKey.MSG, msg)
        self.fire_event(event_type, ctx)

    def _handle_sp_address_change(self, host: str, port: int, ssid: str):
        with self.addr_lock:
            if host == self.host and port == self.port and ssid == self.ssid:
                # no change
                return

        with self.new_addr_lock:
            self.new_host = host
            self.new_port = port
            self.new_ssid = ssid

    def _try_auto_login(self):
        resp = None
        for i in range(self.auto_login_max_tries):
<<<<<<< HEAD
            try:
                self.fire_session_event(EventType.TRYING_LOGIN, "Trying to login, please wait ...")
            except Exception as ex:
                print(f"exception handling event {EventType.TRYING_LOGIN}: {secure_format_exception(ex)}")
                return {
                    ResultKey.STATUS: APIStatus.ERROR_RUNTIME,
                    ResultKey.DETAILS: f"exception handling event {EventType.TRYING_LOGIN}",
                }

            if self.poc:
                resp = self.login_with_poc(username=self.user_name, poc_key=self.poc_key)
            else:
                resp = self.login(username=self.user_name)
=======
            self.fire_session_event(SessionEventType.TRYING_LOGIN, "Trying to login, please wait ...")
            resp = self.login(username=self.user_name)
>>>>>>> 6febf58e
            if resp[ResultKey.STATUS] in [APIStatus.SUCCESS, APIStatus.ERROR_AUTHENTICATION, APIStatus.ERROR_CERT]:
                return resp
            time.sleep(AUTO_LOGIN_INTERVAL)
        if resp is None:
            resp = {
                ResultKey.STATUS: APIStatus.ERROR_RUNTIME,
                ResultKey.DETAILS: f"Auto login failed after {self.auto_login_max_tries} tries",
            }
        return resp

    def auto_login(self):
        try:
            result = self._try_auto_login()
            if self.debug:
                print(f"DEBUG: login result is {result}")
        except Exception as e:
            result = {
                ResultKey.STATUS: APIStatus.ERROR_RUNTIME,
                ResultKey.DETAILS: f"Exception occurred ({secure_format_exception(e)}) when trying to login - please try later",
            }
        return result

    def _load_client_cmds_from_modules(self, cmd_modules):
        if cmd_modules:
            for m in cmd_modules:
                self.client_cmd_reg.register_module(m, include_invisible=False)

    def _load_client_cmds_from_module_specs(self, cmd_module_specs):
        if cmd_module_specs:
            for m in cmd_module_specs:
                self.client_cmd_reg.register_module_spec(m, include_invisible=False)

    def register_command(self, cmd_entry):
        self.all_cmds.append(cmd_entry.name)

    def _start_session_monitor(self, interval=0.2):
        self.sess_monitor_thread = threading.Thread(target=self._monitor_session, args=(interval,), daemon=True)
        self.sess_monitor_active = True
        self.sess_monitor_thread.daemon = True
        self.sess_monitor_thread.start()

    def _close_session_monitor(self):
        self.sess_monitor_active = False
        if self.sess_monitor_thread:
            self.sess_monitor_thread = None
        if self.debug:
            print("DEBUG: session monitor closed!")

    def check_session_status_on_server(self):
        return self.server_execute("_check_session")

    def _do_monitor_session(self, interval):
        self.fsm.set_current_state(_STATE_NAME_WAIT_FOR_SERVER_ADDR)
        while True:
            time.sleep(interval)

            if not self.sess_monitor_active:
                return ""

            if self.shutdown_asked:
                return ""

            if self.shutdown_received:
                return ""

            # see whether the session should be timed out for inactivity
            if (
                self.last_sess_activity_time
                and self.session_timeout_interval
                and time.time() - self.last_sess_activity_time > self.session_timeout_interval
            ):
                return "Your session is ended due to inactivity"

            next_state = self.fsm.execute()
            if next_state is None:
                if self.fsm.error:
                    return self.fsm.error
                else:
                    return ""

    def _monitor_session(self, interval):
        try:
            msg = self._do_monitor_session(interval)
        except Exception as e:
            msg = f"exception occurred: {secure_format_exception(e)}"

        self.server_sess_active = False
        try:
            self.fire_session_event(EventType.SESSION_CLOSED, msg)
        except Exception as ex:
            if self.debug:
                print(f"exception occurred handling event {EventType.SESSION_CLOSED}: {secure_format_exception(ex)}")
            pass

        # this is in the session_monitor thread - do not close the monitor, or we'll run into
        # "cannot join current thread" error!
        self.close(close_session_monitor=False)

    def logout(self):
        """Send logout command to server."""
        self.in_logout = True
        resp = self.server_execute(InternalCommands.LOGOUT)
        self.close()
        return resp

    def close(self, close_session_monitor: bool = True):
        # this method can be called multiple times
        if self.closed:
            return

        self.closed = True
        self.service_finder.stop()
        self.server_sess_active = False
        self.shutdown_asked = True
        if close_session_monitor:
            self._close_session_monitor()

    def _get_command_list_from_server(self) -> bool:
        self.server_cmd_received = False
        self.server_execute(InternalCommands.GET_CMD_LIST, _CmdListReplyProcessor())
        self.server_cmd_reg.finalize(self.register_command)
        if not self.server_cmd_received:
            return False
        return True

    def _login(self) -> dict:
        result = self._get_command_list_from_server()
        if not result:
            return {
                ResultKey.STATUS: APIStatus.ERROR_RUNTIME,
                ResultKey.DETAILS: "Can't fetch command list from server.",
            }

        # prepare client modules
        # we may have additional dynamically created cmd modules based on server commands
        extra_module_specs = []
        if self.server_cmd_reg.mapped_cmds:
            for c in self.server_cmd_reg.mapped_cmds:
                for m in self.cmd_modules:
                    new_module_spec = m.generate_module_spec(c)
                    if new_module_spec is not None:
                        extra_module_specs.append(new_module_spec)

        self._load_client_cmds_from_modules(self.cmd_modules)
        if extra_module_specs:
            self._load_client_cmds_from_module_specs(extra_module_specs)
        self.client_cmd_reg.finalize(self.register_command)
        self.server_sess_active = True
        return {ResultKey.STATUS: APIStatus.SUCCESS, ResultKey.DETAILS: "Login success"}

    def is_ready(self) -> bool:
        """Whether the API is ready for executing commands."""
        return self.server_sess_active

    def login(self, username: str):
        """Login using certification files and retrieve server side commands.

        Args:
            username: Username

        Returns:
            A dict of status and details
        """
        self.login_result = None
        self.server_execute(f"{InternalCommands.CERT_LOGIN} {username}", _LoginReplyProcessor())
        if self.login_result is None:
            return {
                ResultKey.STATUS: APIStatus.ERROR_RUNTIME,
                ResultKey.DETAILS: "Communication Error - please try later",
            }
        elif self.login_result == "REJECT":
            return {ResultKey.STATUS: APIStatus.ERROR_CERT, ResultKey.DETAILS: "Incorrect user name or certificate"}

        return self._login()

    def _send_to_sock(self, sock, ctx: CommandContext):
        command = ctx.get_command()
        json_processor = ctx.get_json_processor()
        process_json_func = json_processor.process_server_reply

        conn = Connection(sock, self)
        conn.append_command(command)
        if self.token:
            conn.append_token(self.token)

        if self.cmd_timeout:
            conn.update_meta({MetaKey.CMD_TIMEOUT: self.cmd_timeout})

        custom_props = ctx.get_custom_props()
        if custom_props:
            conn.update_meta({MetaKey.CUSTOM_PROPS: custom_props})

        conn.close()
        ok = receive_and_process(sock, process_json_func)
        if not ok:
            process_json_func(
                make_error("Failed to communicate with Admin Server {} on {}".format(self.host, self.port))
            )

    def _try_command(self, cmd_ctx: CommandContext):
        """Try to execute a command on server side.

        Args:
            cmd_ctx: The command to execute.
        """
        # process_json_func can't return data because how "receive_and_process" is written.
        if self.debug:
            print(f"DEBUG: sending command '{cmd_ctx.get_command()}'")

        json_processor = _ServerReplyJsonProcessor(cmd_ctx)
        process_json_func = json_processor.process_server_reply
        cmd_ctx.set_json_processor(json_processor)

        event_ctx = self._new_event_context()
        event_ctx.set_prop(EventPropKey.CMD_NAME, cmd_ctx.get_command_name())
        event_ctx.set_prop(EventPropKey.CMD_CTX, cmd_ctx)

        try:
            self.fire_event(EventType.BEFORE_EXECUTE_CMD, event_ctx)
        except Exception as ex:
            secure_log_traceback()
            process_json_func(
                make_error(f"exception handling event {EventType.BEFORE_EXECUTE_CMD}: {secure_format_exception(ex)}")
            )
            return

        # see whether any event handler has set "custom_props"
        custom_props = event_ctx.get_prop(EventPropKey.CUSTOM_PROPS)
        if custom_props:
            cmd_ctx.set_custom_props(custom_props)

        with self.addr_lock:
            sp_host = self.host
            sp_port = self.port

        if self.debug:
            print(f"DEBUG: use server address {sp_host}:{sp_port}")

        try:
            # SSL communication
            ssl_ctx = ssl.create_default_context()
            ssl_ctx.minimum_version = ssl.TLSVersion.TLSv1_2
            ssl_ctx.verify_mode = ssl.CERT_REQUIRED
            ssl_ctx.check_hostname = False

            ssl_ctx.load_verify_locations(self.ca_cert)
            ssl_ctx.load_cert_chain(certfile=self.client_cert, keyfile=self.client_key)

            with socket.socket(socket.AF_INET, socket.SOCK_STREAM) as sock:
                with ssl_ctx.wrap_socket(sock, server_hostname=sp_host) as ssock:
                    ssock.connect((sp_host, sp_port))
                    self._send_to_sock(ssock, cmd_ctx)
        except Exception as e:
            if self.debug:
                secure_log_traceback()

            process_json_func(
                make_error(
                    "Failed to communicate with Admin Server {} on {}: {}".format(
                        sp_host, sp_port, secure_format_exception(e)
                    )
                )
            )

    def _get_command_detail(self, command):
        """Get command details

        Args:
          command (str): command

        Returns: tuple of (cmd_type, cmd_name, args, entries)
        """
        args = split_to_args(command)
        cmd_name = args[0]

        # check client side commands
        entries = self.client_cmd_reg.get_command_entries(cmd_name)
        if len(entries) > 0:
            return _CMD_TYPE_CLIENT, cmd_name, args, entries

        # check server side commands
        entries = self.server_cmd_reg.get_command_entries(cmd_name)
        if len(entries) > 0:
            return _CMD_TYPE_SERVER, cmd_name, args, entries

        return _CMD_TYPE_UNKNOWN, cmd_name, args, None

    def check_command(self, command: str) -> CommandInfo:
        """Checks the specified command for processing info

        Args:
            command: command to be checked

        Returns: command processing info

        """
        cmd_type, cmd_name, args, entries = self._get_command_detail(command)

        if cmd_type == _CMD_TYPE_UNKNOWN:
            return CommandInfo.UNKNOWN

        if len(entries) > 1:
            return CommandInfo.AMBIGUOUS

        ent = entries[0]
        assert isinstance(ent, CommandEntry)
        if ent.confirm == ConfirmMethod.AUTH:
            return CommandInfo.CONFIRM_AUTH
        elif ent.confirm == ConfirmMethod.PASSWORD:
            return CommandInfo.CONFIRM_PWD
        elif ent.confirm == ConfirmMethod.USER_NAME:
            return CommandInfo.CONFIRM_USER_NAME
        elif ent.confirm == ConfirmMethod.YESNO:
            return CommandInfo.CONFIRM_YN
        else:
            return CommandInfo.OK

    def _new_command_context(self, command, args, ent: CommandEntry):
        ctx = CommandContext()
        ctx.set_api(self)
        ctx.set_command(command)
        ctx.set_command_args(args)
        ctx.set_command_entry(ent)
        return ctx

    def _do_client_command(self, command, args, ent: CommandEntry):
        ctx = self._new_command_context(command, args, ent)
        return_result = ent.handler(args, ctx)
        result = ctx.get_command_result()
        if return_result:
            return return_result
        if result is None:
            return {ResultKey.STATUS: APIStatus.ERROR_RUNTIME, ResultKey.DETAILS: "Client did not respond"}
        return result

    def do_command(self, command):
        """A convenient method to call commands using string.

        Args:
          command (str): command

        Returns:
            Object containing status and details (or direct response from server, which originally was just time and data)
        """
        self.last_sess_activity_time = time.time()

        cmd_type, cmd_name, args, entries = self._get_command_detail(command)
        if cmd_type == _CMD_TYPE_UNKNOWN:
            return {
                ResultKey.STATUS: APIStatus.ERROR_SYNTAX,
                ResultKey.DETAILS: f"Command {cmd_name} not found",
            }

        if len(entries) > 1:
            return {
                ResultKey.STATUS: APIStatus.ERROR_SYNTAX,
                ResultKey.DETAILS: f"Ambiguous command {cmd_name} - qualify with scope",
            }

        ent = entries[0]
        if cmd_type == _CMD_TYPE_CLIENT:
            return self._do_client_command(command=command, args=args, ent=ent)

        # server command
        if not self.server_sess_active:
            return {
                ResultKey.STATUS: APIStatus.ERROR_INACTIVE_SESSION,
                ResultKey.DETAILS: "Session is inactive, please try later",
            }

        return self.server_execute(command, cmd_entry=ent)

    def server_execute(self, command, reply_processor=None, cmd_entry=None):
        if self.in_logout:
            return {ResultKey.STATUS: APIStatus.SUCCESS, ResultKey.DETAILS: "session is logging out"}

        args = split_to_args(command)
        ctx = self._new_command_context(command, args, cmd_entry)
        start = time.time()
        ctx.set_reply_processor(reply_processor)
        self._try_command(ctx)
        secs = time.time() - start
        usecs = int(secs * 1000000)

        if self.debug:
            print(f"DEBUG: server_execute Done [{usecs} usecs] {datetime.now()}")

        result = ctx.get_command_result()
        meta = ctx.get_meta()
        if result is None:
            return {ResultKey.STATUS: APIStatus.ERROR_SERVER_CONNECTION, ResultKey.DETAILS: "Server did not respond"}
        if meta:
            result[ResultKey.META] = meta

        if ResultKey.STATUS not in result:
            result[ResultKey.STATUS] = self._determine_api_status(result)
        return result

    def _determine_api_status(self, result):
        status = result.get(ResultKey.STATUS)
        if status:
            return status

        data = result.get(ProtoKey.DATA)
        if not data:
            return APIStatus.ERROR_RUNTIME

        reply_data_list = []
        for d in data:
            if isinstance(d, dict):
                t = d.get(ProtoKey.TYPE)
                if t == ProtoKey.SUCCESS:
                    return APIStatus.SUCCESS
                if t == ProtoKey.STRING or t == ProtoKey.ERROR:
                    reply_data_list.append(d[ProtoKey.DATA])
        reply_data_full_response = "\n".join(reply_data_list)
        if "session_inactive" in reply_data_full_response:
            return APIStatus.ERROR_INACTIVE_SESSION
        if "wrong server" in reply_data_full_response:
            return APIStatus.ERROR_SERVER_CONNECTION
        if "Failed to communicate" in reply_data_full_response:
            return APIStatus.ERROR_SERVER_CONNECTION
        if "invalid client" in reply_data_full_response:
            return APIStatus.ERROR_INVALID_CLIENT
        if "unknown site" in reply_data_full_response:
            return APIStatus.ERROR_INVALID_CLIENT
        if "not authorized" in reply_data_full_response:
            return APIStatus.ERROR_AUTHORIZATION
        return APIStatus.SUCCESS<|MERGE_RESOLUTION|>--- conflicted
+++ resolved
@@ -467,7 +467,6 @@
     def _try_auto_login(self):
         resp = None
         for i in range(self.auto_login_max_tries):
-<<<<<<< HEAD
             try:
                 self.fire_session_event(EventType.TRYING_LOGIN, "Trying to login, please wait ...")
             except Exception as ex:
@@ -481,10 +480,7 @@
                 resp = self.login_with_poc(username=self.user_name, poc_key=self.poc_key)
             else:
                 resp = self.login(username=self.user_name)
-=======
-            self.fire_session_event(SessionEventType.TRYING_LOGIN, "Trying to login, please wait ...")
-            resp = self.login(username=self.user_name)
->>>>>>> 6febf58e
+
             if resp[ResultKey.STATUS] in [APIStatus.SUCCESS, APIStatus.ERROR_AUTHENTICATION, APIStatus.ERROR_CERT]:
                 return resp
             time.sleep(AUTO_LOGIN_INTERVAL)
