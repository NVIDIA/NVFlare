--- conflicted
+++ resolved
@@ -13,6 +13,7 @@
 # limitations under the License.
 
 import collections
+import json
 
 
 def update(d, u):
@@ -47,9 +48,6 @@
     for k, v in d.items():
         if type(v) in (int, float, bool, str):
             result[k] = v
-<<<<<<< HEAD
-    return result
-=======
     return result
 
 
@@ -127,5 +125,4 @@
         if from_override_to:
             to_dict[k] = fv
 
-    return ""
->>>>>>> 07b426b2
+    return ""