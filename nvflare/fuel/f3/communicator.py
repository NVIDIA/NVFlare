#  Copyright (c) 2021-2022, NVIDIA CORPORATION.  All rights reserved.
#
#  Licensed under the Apache License, Version 2.0 (the "License");
#  you may not use this file except in compliance with the License.
#  You may obtain a copy of the License at
#
#      http://www.apache.org/licenses/LICENSE-2.0
#
#  Unless required by applicable law or agreed to in writing, software
#  distributed under the License is distributed on an "AS IS" BASIS,
#  WITHOUT WARRANTIES OR CONDITIONS OF ANY KIND, either express or implied.
#  See the License for the specific language governing permissions and
#  limitations under the License
import logging
import os
from typing import Optional

from nvflare.fuel.f3 import drivers
from nvflare.fuel.f3.comm_error import CommError
from nvflare.fuel.f3.drivers.driver import Driver
from nvflare.fuel.f3.drivers.driver_manager import DriverManager
from nvflare.fuel.f3.endpoint import Endpoint, EndpointMonitor
from nvflare.fuel.f3.message import Message, MessageReceiver
from nvflare.fuel.f3.sfm.conn_manager import ConnManager, Mode

log = logging.getLogger(__name__)


class Communicator:
    """FCI main communication API"""

    def __init__(self, local_endpoint: Endpoint):
        self.local_endpoint = local_endpoint
        self.monitors = []
        self.conn_manager = ConnManager(local_endpoint)
        self.driver_mgr = DriverManager()

        # Load all the drivers in the drivers module
        self.driver_mgr.register_folder(os.path.dirname(drivers.__file__), drivers.__package__)

    def start(self):
        """Start the communicator and establishing all the connections

        Raises:
            CommError: If any error encountered while starting up
        """
        self.conn_manager.start()
        log.info(f"Communicator is started for local endpoint: {self.local_endpoint.name}")

    def stop(self):
        """Stop the communicator and shutdown all the connections

        Raises:
            CommError: If any error encountered while shutting down
        """
        self.conn_manager.stop()
        log.info(f"Communicator is stopped for local endpoint: {self.local_endpoint.name}")

    def register_monitor(self, monitor: EndpointMonitor):
        """Register a monitor for endpoint lifecycle changes

        This monitor is notified for any state changes of all the endpoints.
        Multiple monitors can be registered.

        Args:
            monitor: The class that receives the endpoint state change notification

        Raises:
            CommError: If any error happens while sending the request
        """
        self.conn_manager.add_endpoint_monitor(monitor)

    def get_endpoint(self, name: str) -> Optional[Endpoint]:
        """Find endpoint by name

        Args:
            name: Endpoint name
<<<<<<< HEAD

        Returns:
            The endpoint if found. None if not found

=======

        Returns:
            The endpoint if found. None if not found

>>>>>>> 39365c0b
        """
        return self.conn_manager.find_endpoint(name)

    def send(self, endpoint: Endpoint, app_id: int, message: Message):
        """Send a message to endpoint for app_id, no response is expected

        Args:
            endpoint: An endpoint to send the request to
            app_id: Application ID
            message: Message to send

        Raises:
            CommError: If any error happens while sending the data
        """

        self.conn_manager.send_message(endpoint, app_id, message.headers, message.payload)

    def register_message_receiver(self, app_id: int, receiver: MessageReceiver):
        """Register a receiver to process FCI message for the app

         Args:
             app_id: Application ID
             receiver: The class to process the message

         Raises:
             CommError: If duplicate endpoint/app or responder is of wrong type
         """

        self.conn_manager.register_message_receiver(app_id, receiver)

<<<<<<< HEAD
    def add_connector(self, url: str, mode: Mode) -> str:
        """Load a connector. The driver is selected based on the URL

        Args:
            url: The url to listen on or connect to, like "https://0:443". Use 0 for empty host
            mode: Active for connecting, Passive for listening

        Returns:
            A handle that can be used to delete connector

        Raises:
            CommError: If any errors
        """

        return self._load_driver(url, mode)

    def start_listener(self, scheme: str, resources: dict) -> (str, str):
        """Add and start a connector in passive mode on an address selected by the driver.

        Args:
            scheme: Connection scheme, e.g. http, https
            resources: User specified resources like host and port ranges

        Returns:
            A tuple with connector handle and connect url

        Raises:
            CommError: If any errors like invalid host or port not available
        """

        driver_class = self.driver_mgr.find_driver_class(scheme)
        if not driver_class:
            raise CommError(CommError.NOT_SUPPORTED, f"No driver found for scheme {scheme}")

        connect_url, listening_url = driver_class.get_urls(scheme, resources)
        params = Driver.parse_url(listening_url)

        handle = self.add_connector_advanced(driver_class(), Mode.PASSIVE, params, True)

        return handle, connect_url

    def add_connector_advanced(self, driver: Driver, mode: Mode, params: dict, start: bool = False) -> str:
        """Add a connector using a specific driver instance.

        Args:
            driver: A transport driver instance
            mode: Active or passive
            params: Driver parameters
            start: Start the connector if true

        Returns:
            A handle that can be used to delete the connector
=======
    def get_connector_urls(self, scheme: str, resources: dict) -> (str, str):
        """Return the URLs can be used for a specific scheme to reach this endpoint

        Args:
            scheme: Connection scheme, e.g. http, https
            resources: User specified resources like host and port ranges

        Returns:
            A tuple with active and passive URLs

        Raises:
            CommError: If any errors like invalid host or port not available
        """

        driver = self.driver_mgr.find_driver(scheme)
        if not driver:
            raise CommError(CommError.NOT_SUPPORTED, f"No driver found for scheme {scheme}")

        return driver.get_connect_url(scheme, resources), driver.get_listening_url(scheme, resources)

    def add_connector(self, url: str, mode: Mode) -> str:
        """Load a connector. The driver is selected based on the URL

        Args:
            url: The url to listen on or connect to, like "https://0:443". Use 0 for empty host
            mode: Active for connecting, Passive for listening

        Returns:
            A handle that can be used to delete connector

        Raises:
            CommError: If any errors
        """

        return self._load_driver(url, mode)

    def add_connector_advanced(self, driver: Driver, mode: Mode, params: dict) -> str:
        """Add a connector using a specific driver instance.

        Args:
            driver: A transport driver instance
            mode: Active or passive
            params: Driver parameters

        Returns:
            A handle that can be used to delete the connector

        Raises:
            CommError: If any errors
        """

        return self._update_conn_parameters(driver, params, mode)

    def remove_connector(self, handle: str):
        """Remove the connector

        Args:
            handle: The connector handle
>>>>>>> 39365c0b

        Raises:
            CommError: If any errors
        """
<<<<<<< HEAD

        handle = self._update_conn_parameters(driver, params, mode)
        if not start:
            return handle

        listener = None
        for connector in self.conn_manager.connectors:
            if handle == connector.handle:
                listener = connector
                break

        if not listener:
            log.info(f"Connector {driver.get_name()}:{handle} is not found")
            return ""

        self.conn_manager.start_connector(listener)

        return handle

    def remove_connector(self, handle: str):
        """Remove the connector

        Args:
            handle: The connector handle

        Raises:
            CommError: If any errors
        """
        self.conn_manager.remove_connector(handle)

    # Internal methods

    def _update_conn_parameters(self, driver: Driver, params: dict, mode: Mode):

        if self.local_endpoint.conn_props:
            params.update(self.local_endpoint.conn_props)

        return self.conn_manager.add_connector(driver, params, mode)

    def _load_driver(self, url: str, mode: Mode) -> str:

        driver_class = self.driver_mgr.find_driver_class(url)
        if not driver_class:
            raise CommError(CommError.NOT_SUPPORTED, f"No driver found for URL {url}")

        params = Driver.parse_url(url)
        return self._update_conn_parameters(driver_class(), params, mode)
=======
        self.conn_manager.remove_connector(handle)

    # Internal methods

    def _update_conn_parameters(self, driver: Driver, params: dict, mode: Mode):

        if self.local_endpoint.conn_props:
            params.update(self.local_endpoint.conn_props)

        return self.conn_manager.add_connector(driver, params, mode)

    def _load_driver(self, url: str, mode: Mode) -> str:

        driver = self.driver_mgr.find_driver(url)
        if not driver:
            raise CommError(CommError.NOT_SUPPORTED, f"No driver found for URL {url}")

        params = Driver.parse_url(url)
        return self._update_conn_parameters(driver, params, mode)
>>>>>>> 39365c0b
<|MERGE_RESOLUTION|>--- conflicted
+++ resolved
@@ -75,17 +75,9 @@
 
         Args:
             name: Endpoint name
-<<<<<<< HEAD
 
         Returns:
             The endpoint if found. None if not found
-
-=======
-
-        Returns:
-            The endpoint if found. None if not found
-
->>>>>>> 39365c0b
         """
         return self.conn_manager.find_endpoint(name)
 
@@ -116,7 +108,6 @@
 
         self.conn_manager.register_message_receiver(app_id, receiver)
 
-<<<<<<< HEAD
     def add_connector(self, url: str, mode: Mode) -> str:
         """Load a connector. The driver is selected based on the URL
 
@@ -169,71 +160,10 @@
 
         Returns:
             A handle that can be used to delete the connector
-=======
-    def get_connector_urls(self, scheme: str, resources: dict) -> (str, str):
-        """Return the URLs can be used for a specific scheme to reach this endpoint
-
-        Args:
-            scheme: Connection scheme, e.g. http, https
-            resources: User specified resources like host and port ranges
-
-        Returns:
-            A tuple with active and passive URLs
-
-        Raises:
-            CommError: If any errors like invalid host or port not available
-        """
-
-        driver = self.driver_mgr.find_driver(scheme)
-        if not driver:
-            raise CommError(CommError.NOT_SUPPORTED, f"No driver found for scheme {scheme}")
-
-        return driver.get_connect_url(scheme, resources), driver.get_listening_url(scheme, resources)
-
-    def add_connector(self, url: str, mode: Mode) -> str:
-        """Load a connector. The driver is selected based on the URL
-
-        Args:
-            url: The url to listen on or connect to, like "https://0:443". Use 0 for empty host
-            mode: Active for connecting, Passive for listening
-
-        Returns:
-            A handle that can be used to delete connector
 
         Raises:
             CommError: If any errors
         """
-
-        return self._load_driver(url, mode)
-
-    def add_connector_advanced(self, driver: Driver, mode: Mode, params: dict) -> str:
-        """Add a connector using a specific driver instance.
-
-        Args:
-            driver: A transport driver instance
-            mode: Active or passive
-            params: Driver parameters
-
-        Returns:
-            A handle that can be used to delete the connector
-
-        Raises:
-            CommError: If any errors
-        """
-
-        return self._update_conn_parameters(driver, params, mode)
-
-    def remove_connector(self, handle: str):
-        """Remove the connector
-
-        Args:
-            handle: The connector handle
->>>>>>> 39365c0b
-
-        Raises:
-            CommError: If any errors
-        """
-<<<<<<< HEAD
 
         handle = self._update_conn_parameters(driver, params, mode)
         if not start:
@@ -280,25 +210,4 @@
             raise CommError(CommError.NOT_SUPPORTED, f"No driver found for URL {url}")
 
         params = Driver.parse_url(url)
-        return self._update_conn_parameters(driver_class(), params, mode)
-=======
-        self.conn_manager.remove_connector(handle)
-
-    # Internal methods
-
-    def _update_conn_parameters(self, driver: Driver, params: dict, mode: Mode):
-
-        if self.local_endpoint.conn_props:
-            params.update(self.local_endpoint.conn_props)
-
-        return self.conn_manager.add_connector(driver, params, mode)
-
-    def _load_driver(self, url: str, mode: Mode) -> str:
-
-        driver = self.driver_mgr.find_driver(url)
-        if not driver:
-            raise CommError(CommError.NOT_SUPPORTED, f"No driver found for URL {url}")
-
-        params = Driver.parse_url(url)
-        return self._update_conn_parameters(driver, params, mode)
->>>>>>> 39365c0b
+        return self._update_conn_parameters(driver_class(), params, mode)