# Copyright (c) 2021, NVIDIA CORPORATION.  All rights reserved.
#
# Licensed under the Apache License, Version 2.0 (the "License");
# you may not use this file except in compliance with the License.
# You may obtain a copy of the License at
#
#     http://www.apache.org/licenses/LICENSE-2.0
#
# Unless required by applicable law or agreed to in writing, software
# distributed under the License is distributed on an "AS IS" BASIS,
# WITHOUT WARRANTIES OR CONDITIONS OF ANY KIND, either express or implied.
# See the License for the specific language governing permissions and
# limitations under the License.


class EventType(object):
    """Built-in system events."""

    SYSTEM_START = "_system_start"
    SYSTEM_END = "_system_end"
    ABOUT_TO_START_RUN = "_about_to_start_run"
    START_RUN = "_start_run"
    ABOUT_TO_END_RUN = "_about_to_end_run"
    END_RUN = "_end_run"
    SWAP_IN = "_swap_in"
    SWAP_OUT = "_swap_out"
    START_WORKFLOW = "_start_workflow"
    END_WORKFLOW = "_end_workflow"
    ABORT_TASK = "_abort_task"
    FATAL_SYSTEM_ERROR = "_fatal_system_error"
    JOB_DEPLOYED = "_job_deployed"
    JOB_STARTED = "_job_started"
    JOB_COMPLETED = "_job_completed"
    JOB_ABORTED = "_job_aborted"
    JOB_CANCELLED = "_job_cancelled"

    BEFORE_PULL_TASK = "_before_pull_task"
    AFTER_PULL_TASK = "_after_pull_task"
    BEFORE_PROCESS_SUBMISSION = "_before_process_submission"
    AFTER_PROCESS_SUBMISSION = "_after_process_submission"

    BEFORE_TASK_DATA_FILTER = "_before_task_data_filter"
    AFTER_TASK_DATA_FILTER = "_after_task_data_filter"
    BEFORE_TASK_RESULT_FILTER = "_before_task_result_filter"
    AFTER_TASK_RESULT_FILTER = "_after_task_result_filter"
    BEFORE_TASK_EXECUTION = "_before_task_execution"
    AFTER_TASK_EXECUTION = "_after_task_execution"
    BEFORE_SEND_TASK_RESULT = "_before_send_task_result"
    AFTER_SEND_TASK_RESULT = "_after_send_task_result"

    CRITICAL_LOG_AVAILABLE = "_critical_log_available"
    ERROR_LOG_AVAILABLE = "_error_log_available"
    EXCEPTION_LOG_AVAILABLE = "_exception_log_available"
    WARNING_LOG_AVAILABLE = "_warning_log_available"
    INFO_LOG_AVAILABLE = "_info_log_available"
    DEBUG_LOG_AVAILABLE = "_debug_log_available"

    PRE_RUN_RESULT_AVAILABLE = "_pre_run_result_available"

    # event types for job scheduling - server side
    BEFORE_CHECK_CLIENT_RESOURCES = "_before_check_client_resources"

    # event types for job scheduling - client side
    BEFORE_CHECK_RESOURCE_MANAGER = "_before_check_resource_manager"

<<<<<<< HEAD
    BEFORE_CLIENT_REGISTER = "_before_client_register"
    CLIENT_REGISTERED = "_client_registered"
    SYSTEM_BOOTSTRAP = "_system_bootstrap"

    AUTHORIZE_COMMAND_CHECK = "_authorize_command_check"
=======
    BEFORE_BUILD_COMPONENT = "_before_build_component"
>>>>>>> ad9860f5
<|MERGE_RESOLUTION|>--- conflicted
+++ resolved
@@ -63,12 +63,9 @@
     # event types for job scheduling - client side
     BEFORE_CHECK_RESOURCE_MANAGER = "_before_check_resource_manager"
 
-<<<<<<< HEAD
     BEFORE_CLIENT_REGISTER = "_before_client_register"
     CLIENT_REGISTERED = "_client_registered"
     SYSTEM_BOOTSTRAP = "_system_bootstrap"
 
     AUTHORIZE_COMMAND_CHECK = "_authorize_command_check"
-=======
-    BEFORE_BUILD_COMPONENT = "_before_build_component"
->>>>>>> ad9860f5
+    BEFORE_BUILD_COMPONENT = "_before_build_component"