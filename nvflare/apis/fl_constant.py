# Copyright (c) 2021, NVIDIA CORPORATION.  All rights reserved.
#
# Licensed under the Apache License, Version 2.0 (the "License");
# you may not use this file except in compliance with the License.
# You may obtain a copy of the License at
#
#     http://www.apache.org/licenses/LICENSE-2.0
#
# Unless required by applicable law or agreed to in writing, software
# distributed under the License is distributed on an "AS IS" BASIS,
# WITHOUT WARRANTIES OR CONDITIONS OF ANY KIND, either express or implied.
# See the License for the specific language governing permissions and
# limitations under the License.

from enum import Enum


class ReturnCode(object):

    OK = "OK"

    BAD_PEER_CONTEXT = "BAD_PEER_CONTEXT"
    BAD_REQUEST_DATA = "BAD_REQUEST_DATA"
    BAD_TASK_DATA = "BAD_TASK_DATA"
    COMMUNICATION_ERROR = "COMMUNICATION_ERROR"
    ERROR = "ERROR"
    EXECUTION_EXCEPTION = "EXECUTION_EXCEPTION"
    EXECUTION_RESULT_ERROR = "EXECUTION_RESULT_ERROR"
    HANDLER_EXCEPTION = "HANDLER_EXCEPTION"
    MISSING_PEER_CONTEXT = "MISSING_PEER_CONTEXT"
    RUN_MISMATCH = "RUN_MISMATCH"
    TASK_ABORTED = "TASK_ABORTED"
    TASK_DATA_FILTER_ERROR = "TASK_DATA_FILTER_ERROR"
    TASK_RESULT_FILTER_ERROR = "TASK_RESULT_FILTER_ERROR"
    TASK_UNKNOWN = "TASK_UNKNOWN"
    TASK_UNSUPPORTED = "TASK_UNSUPPORTED"
    TOPIC_UNKNOWN = "TOPIC_UNKNOWN"
    MODEL_UNRECOGNIZED = "MODEL_UNRECOGNIZED"
    VALIDATE_TYPE_UNKNOWN = "VALIDATE_TYPE_UNKNOWN"
    EMPTY_RESULT = "EMPTY_RESULT"
    UNSAFE_JOB = "UNSAFE_JOB"
    EARLY_TERMINATION = "EARLY_TERMINATION"
    SERVER_NOT_READY = "SERVER_NOT_READY"
    SERVICE_UNAVAILABLE = "SERVICE_UNAVAILABLE"


class MachineStatus(Enum):
    """Constants for machine status.

    Status Lifecycle
        STOPPED <-> STARTING -> STARTED -> STOPPING -> STOPPED
    """

    STARTING = "starting"
    STARTED = "started"
    STOPPING = "stopping"
    STOPPED = "stopped"


class ReservedKey(object):

    MANAGER = "__manager__"
    ENGINE = "__engine__"
    AUX_RUNNER = "__aux_runner__"
    RUN_NUM = "__run_num__"
    IDENTITY_NAME = "__identity_name__"  # identity of the endpoint (e.g. client name)
    PEER_CTX = "__peer_ctx__"
    RC = "__rc__"
    COOKIE_JAR = "__cookie_jar__"
    WORKSPACE_ROOT = "__workspace_root__"
    APP_ROOT = "__app_root__"
    CLIENT_NAME = "__client_name__"
    TASK_NAME = "__task_name__"
    TASK_DATA = "__task_data__"
    TASK_RESULT = "__task_result__"
    TASK_ID = "__task_id__"
    EVENT_ID = "__event_id__"
    AUDIT_EVENT_ID = "__audit_event_id__"
    IS_RESEND = "__is_resend__"
    RUNNER = "__runner__"
    WORKFLOW = "__workflow__"
    REPLY = "__reply__"
    EVENT_ORIGIN = "__event_origin__"
    EVENT_ORIGIN_SITE = "__event_origin_site__"
    EVENT_DATA = "__event_data__"
    EVENT_SCOPE = "__event_scope__"
    RUN_ABORT_SIGNAL = "__run_abort_signal__"
    SHAREABLE = "__shareable__"
    SHARED_FL_CONTEXT = "__shared_fl_context__"
    ARGS = "__args__"
    WORKSPACE_OBJECT = "__workspace_object__"
    RANK_NUMBER = "__rank_number__"
    NUM_OF_PROCESSES = "__num_of_processes__"
    FROM_RANK_NUMBER = "__from_rank_number__"
    SECURE_MODE = "__secure_mode__"
    SIMULATE_MODE = "__simulate_mode__"
    SP_END_POINT = "__sp_end_point__"
    JOB_INFO = "__job_info__"
    JOB_META = "__job_meta__"
    CURRENT_JOB_ID = "__current_job_id__"
    JOB_RUN_NUMBER = "__job_run_number__"
    JOB_DEPLOY_DETAIL = "__job_deploy_detail__"
    FATAL_SYSTEM_ERROR = "__fatal_system_error__"
    JOB_IS_UNSAFE = "__job_is_unsafe__"
    CUSTOM_PROPS = "__custom_props__"
    EXCEPTIONS = "__exceptions__"


class FLContextKey(object):

    TASK_NAME = ReservedKey.TASK_NAME
    TASK_DATA = ReservedKey.TASK_DATA
    TASK_RESULT = ReservedKey.TASK_RESULT
    TASK_ID = ReservedKey.TASK_ID
    EVENT_ID = ReservedKey.EVENT_ID
    EVENT_ORIGIN = ReservedKey.EVENT_ORIGIN
    EVENT_ORIGIN_SITE = ReservedKey.EVENT_ORIGIN_SITE
    EVENT_DATA = ReservedKey.EVENT_DATA
    EVENT_SCOPE = ReservedKey.EVENT_SCOPE
    EXCEPTIONS = ReservedKey.EXCEPTIONS
    CLIENT_NAME = ReservedKey.CLIENT_NAME
    WORKSPACE_ROOT = ReservedKey.WORKSPACE_ROOT
    CURRENT_RUN = ReservedKey.RUN_NUM
    APP_ROOT = ReservedKey.APP_ROOT
    PEER_CONTEXT = ReservedKey.PEER_CTX
    IS_CLIENT_TASK_RESEND = ReservedKey.IS_RESEND
    RUNNER = ReservedKey.RUNNER
    WORKFLOW = ReservedKey.WORKFLOW
    SHAREABLE = ReservedKey.SHAREABLE
    RUN_ABORT_SIGNAL = ReservedKey.RUN_ABORT_SIGNAL
    ARGS = ReservedKey.ARGS
    REPLY = ReservedKey.REPLY
    WORKSPACE_OBJECT = ReservedKey.WORKSPACE_OBJECT
    RANK_NUMBER = ReservedKey.RANK_NUMBER
    NUM_OF_PROCESSES = ReservedKey.NUM_OF_PROCESSES
    FROM_RANK_NUMBER = ReservedKey.FROM_RANK_NUMBER
    SECURE_MODE = ReservedKey.SECURE_MODE
    SIMULATE_MODE = ReservedKey.SIMULATE_MODE
    SP_END_POINT = ReservedKey.SP_END_POINT
    JOB_INFO = ReservedKey.JOB_INFO
    JOB_META = ReservedKey.JOB_META
    CURRENT_JOB_ID = ReservedKey.CURRENT_JOB_ID
    JOB_RUN_NUMBER = ReservedKey.JOB_RUN_NUMBER
    JOB_DEPLOY_DETAIL = ReservedKey.JOB_DEPLOY_DETAIL
    CUSTOM_PROPS = ReservedKey.CUSTOM_PROPS
    JOB_SCOPE_NAME = "__job_scope_name__"
    EFFECTIVE_JOB_SCOPE_NAME = "__effective_job_scope_name__"
    SCOPE_PROPERTIES = "__scope_props__"
    SCOPE_OBJECT = "__scope_object__"
    FATAL_SYSTEM_ERROR = ReservedKey.FATAL_SYSTEM_ERROR
    COMMUNICATION_ERROR = "Flare_communication_error__"
    UNAUTHENTICATED = "Flare_unauthenticated__"
    CLIENT_RESOURCE_SPECS = "__client_resource_specs"
    RESOURCE_CHECK_RESULT = "__resource_check_result"
    JOB_PARTICIPANTS = "__job_participants"
    JOB_BLOCK_REASON = "__job_block_reason"  # why the job should be blocked from scheduling
    SSID = "__ssid__"
    CLIENT_TOKEN = "__client_token"
    AUTHORIZATION_RESULT = "_authorization_result"
    AUTHORIZATION_REASON = "_authorization_reason"
    DISCONNECTED_CLIENT_NAME = "_disconnected_client_name"
    RECONNECTED_CLIENT_NAME = "_reconnected_client_name"
    SITE_OBJ = "_site_obj_"
<<<<<<< HEAD
    COMPONENTS = "_site_components_"
    SNAPSHOT = "job_snapshot"
=======
    JOB_LAUNCHER = "_job_launcher"
>>>>>>> baecfff4

    CLIENT_REGISTER_DATA = "_client_register_data"
    SECURITY_ITEMS = "_security_items"
    COMMAND_NAME = "_command_name"
    SITE_NAME = "__site_name"
    USER_NAME = "__user_name"
    USER_ORG = "__user_org"
    USER_ROLE = "__user_role"
    SUBMITTER_NAME = "_submitterName"
    SUBMITTER_ORG = "_submitterOrg"
    SUBMITTER_ROLE = "_submitterRole"
    COMPONENT_BUILD_ERROR = "__component_build_error__"
    COMPONENT_CONFIG = "__component_config__"
    COMPONENT_NODE = "__component_node__"
    CONFIG_CTX = "__config_ctx__"
    FILTER_DIRECTION = "__filter_dir__"
    ROOT_URL = "__root_url__"  # the URL for accessing the FL Server
    NOT_READY_TO_END_RUN = "not_ready_to_end_run__"  # component sets this to indicate it's not ready to end run yet
    CLIENT_CONFIG = "__client_config__"
    SERVER_CONFIG = "__server_config__"
    SERVER_HOST_NAME = "__server_host_name__"


class ReservedTopic(object):

    END_RUN = "__end_run__"
    ABORT_ASK = "__abort_task__"
    DO_TASK = "__do_task__"
    AUX_COMMAND = "__aux_command__"
    SYNC_RUNNER = "__sync_runner__"
    JOB_HEART_BEAT = "__job_heartbeat__"
    TASK_CHECK = "__task_check__"


class AdminCommandNames(object):

    SUBMIT_JOB = "submit_job"
    LIST_JOBS = "list_jobs"
    GET_JOB_META = "get_job_meta"
    DOWNLOAD_JOB = "download_job"
    DOWNLOAD_JOB_FILE = "download_job_file"
    ABORT_JOB = "abort_job"
    DELETE_JOB = "delete_job"
    CLONE_JOB = "clone_job"
    DELETE_WORKSPACE = "delete_workspace"
    CHECK_RESOURCES = "check_resources"
    DEPLOY_APP = "deploy_app"
    START_APP = "start_app"
    CHECK_STATUS = "check_status"
    ADMIN_CHECK_STATUS = "admin_check_status"
    ABORT = "abort"
    ABORT_TASK = "abort_task"
    REMOVE_CLIENT = "remove_client"
    SHUTDOWN = "shutdown"
    RESTART = "restart"
    SET_TIMEOUT = "set_timeout"
    SHOW_STATS = "show_stats"
    SHOW_ERRORS = "show_errors"
    RESET_ERRORS = "reset_errors"
    AUX_COMMAND = "aux_command"
    SYS_INFO = "sys_info"
    REPORT_RESOURCES = "report_resources"
    REPORT_ENV = "report_env"
    SHOW_SCOPES = "show_scopes"
    CALL = "call"
    SHELL_PWD = "pwd"
    SHELL_LS = "ls"
    SHELL_CAT = "cat"
    SHELL_HEAD = "head"
    SHELL_TAIL = "tail"
    SHELL_GREP = "grep"
    APP_COMMAND = "app_command"


class ServerCommandNames(object):

    GET_RUN_INFO = "get_run_info"
    GET_TASK = "get_task"
    SUBMIT_UPDATE = "submit_update"
    AUX_COMMUNICATE = "aux_communicate"
    HEARTBEAT = "heartbeat"
    GET_CLIENTS = "get_clients"
    AUX_SEND = "aux_send"
    SHOW_STATS = "show_stats"
    GET_ERRORS = "get_errors"
    RESET_ERRORS = "reset_errors"
    UPDATE_RUN_STATUS = "update_run_status"
    HANDLE_DEAD_JOB = "handle_dead_job"
    SERVER_STATE = "server_state"
    APP_COMMAND = "app_command"


class ServerCommandKey(object):

    COMMAND = "command"
    DATA = "data"
    FL_CONTEXT = "fl_context"
    PEER_FL_CONTEXT = "peer_fl_ctx"
    SHAREABLE = "shareable"
    TASK_NAME = "task_name"
    TASK_ID = "task_id"
    FL_CLIENT = "fl_client"
    TOPIC = "topic"
    AUX_REPLY = "aux_reply"
    JOB_ID = "job_id"
    CLIENTS = "clients"
    COLLECTOR = "collector"
    TURN_TO_COLD = "__turn_to_cold__"
    REASON = "reason"


class FedEventHeader(object):

    TIMESTAMP = "_timestamp"
    EVENT_TYPE = "_event_type"
    DIRECTION = "_direction"
    ORIGIN = "_origin"
    TARGETS = "_targets"


class EventScope(object):

    FEDERATION = "federation"
    LOCAL = "local"


class NonSerializableKeys(object):

    KEYS = [
        ReservedKey.ENGINE,
        ReservedKey.MANAGER,
        ReservedKey.RUNNER,
        FLContextKey.SCOPE_PROPERTIES,
        FLContextKey.SCOPE_OBJECT,
        FLContextKey.WORKSPACE_OBJECT,
        FLContextKey.TASK_DATA,
        FLContextKey.SHAREABLE,
    ]


class LogMessageTag(object):

    DEBUG = "log/debug"
    ERROR = "log/error"
    EXCEPTION = "log/exception"
    INFO = "log/info"
    WARNING = "log/warning"
    CRITICAL = "log/critical"
    LOG_RECORD = "log_record"


class SnapshotKey(object):

    FL_CONTEXT = "fl_context"
    SERVER_RUNNER = "_Server_Runner"
    WORKSPACE = "_workspace"
    JOB_INFO = "_job_info"
    JOB_ID = "_job_id"
    JOB_CLIENTS = "_job_clients"


class RunProcessKey(object):
    LISTEN_PORT = "_listen_port"
    CONNECTION = "_conn"
    JOB_HANDLE = "_job_launcher"
    STATUS = "_status"
    JOB_ID = "_job_id"
    PARTICIPANTS = "_participants"
    PROCESS_FINISHED = "_process_finished"
    PROCESS_EXE_ERROR = "_process_exe_error"
    PROCESS_RETURN_CODE = "_process_return_code"


class SystemComponents(object):

    JOB_SCHEDULER = "job_scheduler"
    JOB_MANAGER = "job_manager"
    JOB_RUNNER = "job_runner"
    SERVER_RUNNER = "server_runner"
    CLIENT_RUNNER = "client_runner"
    CHECK_RESOURCE_PROCESSOR = "check_resource_processor"
    CANCEL_RESOURCE_PROCESSOR = "cancel_resource_processor"
    RESOURCE_MANAGER = "resource_manager"
    RESOURCE_CONSUMER = "resource_consumer"
    APP_DEPLOYER = "app_deployer"
    DEFAULT_APP_DEPLOYER = "default_app_deployer"
    JOB_META_VALIDATOR = "job_meta_validator"
    FED_CLIENT = "fed_client"
    RUN_MANAGER = "run_manager"


class JobConstants:
    SERVER_JOB_CONFIG = "config_fed_server.json"
    CLIENT_JOB_CONFIG = "config_fed_client.json"
    META_FILE = "meta.json"
    META = "meta"
    SITES = "sites"
    JOB_IMAGE = "image"
    JOB_ID = "job_id"
    JOB_LAUNCHER = "job_launcher"


class WorkspaceConstants:
    """hard coded file names inside the workspace folder."""

    STARTUP_FOLDER_NAME = "startup"
    SITE_FOLDER_NAME = "local"
    CUSTOM_FOLDER_NAME = "custom"

    LOGGING_CONFIG = "log.config"
    DEFAULT_LOGGING_CONFIG = LOGGING_CONFIG + ".default"
    AUDIT_LOG = "audit.log"
    LOG_FILE_NAME = "log.txt"
    STATS_POOL_SUMMARY_FILE_NAME = "stats_pool_summary.json"
    STATS_POOL_RECORDS_FILE_NAME = "stats_pool_records.csv"

    # these two files is used by shell scripts to determine restart / shutdown
    RESTART_FILE = "restart.fl"
    SHUTDOWN_FILE = "shutdown.fl"

    WORKSPACE_PREFIX = ""
    APP_PREFIX = "app_"

    SERVER_STARTUP_CONFIG = "fed_server.json"
    CLIENT_STARTUP_CONFIG = "fed_client.json"

    SERVER_APP_CONFIG = JobConstants.SERVER_JOB_CONFIG
    CLIENT_APP_CONFIG = JobConstants.CLIENT_JOB_CONFIG

    JOB_META_FILE = "meta.json"

    AUTHORIZATION_CONFIG = "authorization.json"
    DEFAULT_AUTHORIZATION_CONFIG = AUTHORIZATION_CONFIG + ".default"
    RESOURCES_CONFIG = "resources.json"
    DEFAULT_RESOURCES_CONFIG = RESOURCES_CONFIG + ".default"
    PRIVACY_CONFIG = "privacy.json"
    SAMPLE_PRIVACY_CONFIG = PRIVACY_CONFIG + ".sample"
    JOB_RESOURCES_CONFIG = "job_resources.json"

    ADMIN_STARTUP_CONFIG = "fed_admin.json"


class SiteType:
    SERVER = "server"
    CLIENT = "client"
    ALL = "@ALL"


class SystemConfigs:
    STARTUP_CONF = "start_config"
    RESOURCES_CONF = "resources_config"
    APPLICATION_CONF = "application_config"


class SecureTrainConst:
    SSL_ROOT_CERT = "ssl_root_cert"
    SSL_CERT = "ssl_cert"
    PRIVATE_KEY = "ssl_private_key"


class FLMetaKey:
    NUM_STEPS_CURRENT_ROUND = "NUM_STEPS_CURRENT_ROUND"
    PROCESSED_ALGORITHM = "PROCESSED_ALGORITHM"
    PROCESSED_KEYS = "PROCESSED_KEYS"
    INITIAL_METRICS = "initial_metrics"
    FILTER_HISTORY = "filter_history"
    CONFIGS = "configs"
    VALIDATE_TYPE = "validate_type"
    START_ROUND = "start_round"
    CURRENT_ROUND = "current_round"
    TOTAL_ROUNDS = "total_rounds"
    JOB_ID = "job_id"
    SITE_NAME = "site_name"
    PROCESS_RC_FILE = "_process_rc.txt"
    SUBMIT_MODEL_NAME = "submit_model_name"


class FilterKey:
    IN = "in"
    OUT = "out"
    INOUT = "inout"
    DELIMITER = "/"


class ConfigVarName:
    # These variables can be set in job config files (config_fed_server or config_fed_client)
    RUNNER_SYNC_TIMEOUT = "runner_sync_timeout"  # client: runner sync message timeout
    MAX_RUNNER_SYNC_TIMEOUT = "max_runner_sync_timeout"  # client: max timeout of runner sync attempts
    TASK_CHECK_TIMEOUT = "task_check_timeout"  # client: timeout for task_check message (before submitting task)

    # client: how long to wait before sending task_check again (if previous task_check fails)
    TASK_CHECK_INTERVAL = "task_check_interval"

    # client: how often to send job heartbeats
    JOB_HEARTBEAT_INTERVAL = "job_heartbeat_interval"

    # client and server: max time to wait for components to become ready for end-run
    END_RUN_READINESS_TIMEOUT = "end_run_readiness_timeout"

    # client and server: how long to wait before checking components end-run readiness again (if previous check fails)
    END_RUN_READINESS_CHECK_INTERVAL = "end_run_readiness_check_interval"

    # client: timeout for getTask requests
    GET_TASK_TIMEOUT = "get_task_timeout"

    # client: timeout for submitTaskResult requests
    SUBMIT_TASK_RESULT_TIMEOUT = "submit_task_result_timeout"

    # client and server: max number of request workers for reliable message
    RM_MAX_REQUEST_WORKERS = "rm_max_request_workers"

    # client and server: query interval for reliable message
    RM_QUERY_INTERVAL = "rm_query_interval"

    # server: wait this long since client death report before treating the client as dead/disconnected
    DEAD_CLIENT_GRACE_PERIOD = "dead_client_grace_period"

    # server: wait this long since job schedule time before starting to check dead/disconnected clients
    DEAD_CLIENT_CHECK_LEAD_TIME = "dead_client_check_lead_time"

    # customized nvflare decomposers module name
    DECOMPOSER_MODULE = "nvflare_decomposers"

    # client and server: max amount of time to wait for communication cell to be created
    CELL_WAIT_TIMEOUT = "cell_wait_timeout"

    # these vars are set in Server's startup config (fed_server.json)
    MAX_REG_DURATION = "max_reg_duration"


class SystemVarName:
    """
    These vars are automatically generated by FLARE and can be referenced in job config (config_fed_client and
    config_fed_server). For example, you can reference SITE_NAME as "{SITE_NAME}" in your config.

    To avoid potential conflict with user-defined var names, these var names are in UPPER CASE.
    """

    SITE_NAME = "SITE_NAME"  # name of client site or server
    WORKSPACE = "WORKSPACE"  # directory of the workspace
    JOB_ID = "JOB_ID"  # Job ID
    ROOT_URL = "ROOT_URL"  # the URL of the Service Provider (server)
    SECURE_MODE = "SECURE_MODE"  # whether the system is running in secure mode
    JOB_CUSTOM_DIR = "JOB_CUSTOM_DIR"  # custom dir of the job
    PYTHONPATH = "PYTHONPATH"


class RunnerTask:

    INIT = "init"
    TASK_EXEC = "task_exec"
    END_RUN = "end_run"<|MERGE_RESOLUTION|>--- conflicted
+++ resolved
@@ -161,12 +161,9 @@
     DISCONNECTED_CLIENT_NAME = "_disconnected_client_name"
     RECONNECTED_CLIENT_NAME = "_reconnected_client_name"
     SITE_OBJ = "_site_obj_"
-<<<<<<< HEAD
+    JOB_LAUNCHER = "_job_launcher"
     COMPONENTS = "_site_components_"
     SNAPSHOT = "job_snapshot"
-=======
-    JOB_LAUNCHER = "_job_launcher"
->>>>>>> baecfff4
 
     CLIENT_REGISTER_DATA = "_client_register_data"
     SECURITY_ITEMS = "_security_items"
