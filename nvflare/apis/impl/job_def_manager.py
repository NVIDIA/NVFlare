--- conflicted
+++ resolved
@@ -180,18 +180,9 @@
     def get_content(self, jid: str, fl_ctx: FLContext) -> Optional[bytes]:
         store = self._get_job_store(fl_ctx)
         stored_data = store.get_data(self.job_uri(jid))
-<<<<<<< HEAD
-        if not (meta and stored_data):
+        if not stored_data:
             return None
-
-        version = meta.get(JobMetaKey.VERSION, 1.0)
-        if version >= SimpleJobDefManager.JOB_VERSION:
-            return pickle.loads(stored_data).get(JobDataKey.JOB_DATA.value)
-        else:
-            return stored_data
-=======
         return pickle.loads(stored_data).get(JobDataKey.JOB_DATA.value)
->>>>>>> 0b344bcd
 
     def get_job_data(self, jid: str, fl_ctx: FLContext) -> dict:
         store = self._get_job_store(fl_ctx)
