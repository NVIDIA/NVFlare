# Copyright (c) 2021-2022, NVIDIA CORPORATION.  All rights reserved.
#
# Licensed under the Apache License, Version 2.0 (the "License");
# you may not use this file except in compliance with the License.
# You may obtain a copy of the License at
#
#     http://www.apache.org/licenses/LICENSE-2.0
#
# Unless required by applicable law or agreed to in writing, software
# distributed under the License is distributed on an "AS IS" BASIS,
# WITHOUT WARRANTIES OR CONDITIONS OF ANY KIND, either express or implied.
# See the License for the specific language governing permissions and
# limitations under the License.

import copy
<<<<<<< HEAD
import pickle
from typing import List, Union
=======
from typing import List
>>>>>>> a0c24812

from nvflare.apis.shareable import ReservedHeaderKey, Shareable
from nvflare.fuel.utils import fobs


class DataKind(object):
    WEIGHTS = "WEIGHTS"
    WEIGHT_DIFF = "WEIGHT_DIFF"
    XGB_MODEL = "XGB_MODEL"
    METRICS = "METRICS"
    MODEL = "MODEL"
    ANALYTIC = "ANALYTIC"
    COLLECTION = "COLLECTION"  # Dict or List of DXO objects


class MetaKey(object):

    NUM_STEPS_CURRENT_ROUND = "NUM_STEPS_CURRENT_ROUND"
    MODEL_OWNER = "MODEL_OWNER"
    PROCESSED_ALGORITHM = "PROCESSED_ALGORITHM"
    PROCESSED_KEYS = "PROCESSED_KEYS"
    INITIAL_METRICS = "initial_metrics"
    FILTER_HISTORY = "filter_history"


_KEY_KIND = "kind"
_KEY_DATA = "data"
_KEY_META = "meta"
_KEY_DXO = "DXO"


class DXO(object):
    def __init__(self, data_kind: str, data: dict, meta: dict = None):
        """Init the DXO.

        The Data Exchange Object standardizes the data passed between communicating parties.

        Args:
            data_kind: kind of data
            data: clear-text data
            meta: None or dict for any additional properties
        """
        if data is None:
            data = {}
        if meta is None:
            meta = {}

        self.data_kind = data_kind
        self.data = data
        self.meta = meta

        err = self.validate()
        if err:
            raise ValueError("invalid DXO: {}".format(err))

    def get_meta_prop(self, key: str, default=None):
        if self.meta and isinstance(self.meta, dict):
            return self.meta.get(key, default)
        return default

    def set_meta_prop(self, key: str, value):
        if self.meta is None:
            self.meta = {}
        self.meta[key] = value

    def remove_meta_props(self, keys: List[str]):
        if self.meta and keys:
            for k in keys:
                self.meta.pop(k, None)

    def get_meta_props(self):
        return self.meta

    def update_meta_props(self, meta):
        self.meta.update(copy.deepcopy(meta))

    def _encode(self) -> dict:
        return {_KEY_KIND: self.data_kind, _KEY_DATA: self.data, _KEY_META: self.meta}

    def update_shareable(self, s: Shareable) -> Shareable:
        s.set_header(key=ReservedHeaderKey.CONTENT_TYPE, value="DXO")
        s[_KEY_DXO] = self._encode()
        return s

    def to_shareable(self) -> Shareable:
        """Convert the DXO object into Shareable.

        Returns:
            Shareable object.

        """
        s = Shareable()
        return self.update_shareable(s)

    def to_bytes(self) -> bytes:
        """Serialize the DXO object into bytes.

        Returns:
            object serialized in bytes.

        """
        return fobs.dumps(self)

    def validate(self) -> str:
        if self.data is None:
            return "missing data"

        if not isinstance(self.data, dict):
            return "invalid data: expect dict but got {}".format(type(self.data))

        if self.meta is not None and not isinstance(self.meta, dict):
            return "invalid props: expect dict but got {}".format(type(self.meta))

        return ""

    def add_filter_history(self, filter_name: Union[str, List[str]]):
        if not filter_name:
            return
        hist = self.get_meta_prop(MetaKey.FILTER_HISTORY)
        if not hist:
            hist = []
            self.set_meta_prop(MetaKey.FILTER_HISTORY, hist)
        if isinstance(filter_name, str):
            hist.append(filter_name)
        elif isinstance(filter_name, list):
            hist.extend(filter_name)

    def get_filter_history(self):
        return self.get_meta_prop(MetaKey.FILTER_HISTORY)


def from_shareable(s: Shareable) -> DXO:
    """Convert Shareable into a DXO object.

    Args:
        s: Shareable object

    Returns:
        DXO object.

    """
    content_type = s.get_header(ReservedHeaderKey.CONTENT_TYPE)
    if not content_type or content_type != "DXO":
        raise ValueError("the shareable is not a valid DXO - expect content_type DXO but got {}".format(content_type))

    encoded = s.get(_KEY_DXO, None)
    if not encoded:
        raise ValueError("the shareable is not a valid DXO - missing content")

    if not isinstance(encoded, dict):
        raise ValueError(
            "the shareable is not a valid DXO - should be encoded as dict but got {}".format(type(encoded))
        )

    k = encoded.get(_KEY_KIND, None)
    d = encoded.get(_KEY_DATA, None)
    m = encoded.get(_KEY_META, None)

    return DXO(data_kind=k, data=d, meta=m)


def from_bytes(data: bytes) -> DXO:
    """Convert the data bytes into Model object.

    Args:
        data: a bytes object

    Returns:
        an object loaded by FOBS from data

    """
    x = fobs.loads(data)
    if isinstance(x, DXO):
        return x
    else:
        raise ValueError("Data bytes are from type {} and do not represent a valid DXO instance.".format(type(x)))<|MERGE_RESOLUTION|>--- conflicted
+++ resolved
@@ -13,12 +13,7 @@
 # limitations under the License.
 
 import copy
-<<<<<<< HEAD
-import pickle
 from typing import List, Union
-=======
-from typing import List
->>>>>>> a0c24812
 
 from nvflare.apis.shareable import ReservedHeaderKey, Shareable
 from nvflare.fuel.utils import fobs
