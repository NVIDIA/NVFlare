--- conflicted
+++ resolved
@@ -12,32 +12,11 @@
 # See the License for the specific language governing permissions and
 # limitations under the License.
 
-<<<<<<< HEAD
-=======
-"""Workspace folder structure.
-
-WSROOT
-    startup (optional)
-        provisioned content
-    runs
-        1
-            config (required)
-                config_fed_client.json
-                config_fed_server.json
-                ...
-            custom (optional)
-                custom python code
-            whatever (app defined)
-
-"""
->>>>>>> 142ce116
-
 import os
 
 
 class Workspace:
     def __init__(self, root_dir: str, name: str, config_folder: str):
-<<<<<<< HEAD
         """Define a workspace.
 
         NOTE::
@@ -47,26 +26,17 @@
                 Workspace ROOT
                     startup (optional)
                         provisioned content
-                    runs
-                        1
-                            config (required)
-                                configurations
-                            custom (optional)
-                                custom python code
-                            other_folder (app defined)
-
-        Args:
-            root_dir: root directory.
-            name: name of the workspace.
-            config_folder: where to find required config inside an app.
-=======
-        """Init the Workspace.
+                    run_1
+                        config (required)
+                            configurations
+                        custom (optional)
+                            custom python code
+                        other_folder (app defined)
 
         Args:
             root_dir: root directory of the workspace
             name: name of the workspace
-            config_folder: the config folder
->>>>>>> 142ce116
+            config_folder: where to find required config inside an app
         """
         self.root_dir = root_dir
         self.name = name
