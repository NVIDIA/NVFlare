--- conflicted
+++ resolved
@@ -145,10 +145,6 @@
         print(f"\nerror: {msg}")
         sub_cmd_parser.print_help()
         _parser.exit(2, "\n")
-<<<<<<< HEAD
-
-=======
->>>>>>> 9314d1f1
     return _parser, _parser.parse_args(), sub_cmd_parsers
 
 
@@ -178,10 +174,6 @@
             print_nvflare_version()
         else:
             prog_parser.print_help()
-<<<<<<< HEAD
-
-=======
->>>>>>> 9314d1f1
     except CLIUnknownCmdException as e:
         print(e)
         print_help(prog_parser, sub_cmd, sub_cmd_parsers)
