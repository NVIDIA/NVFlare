--- conflicted
+++ resolved
@@ -21,10 +21,6 @@
 from nvflare.app_opt.pt.file_model_persistor import PTFileModelPersistor
 from nvflare.app_opt.pt.quantization.dequantizor import ModelDequantizor
 from nvflare.app_opt.pt.quantization.quantizor import ModelQuantizor
-<<<<<<< HEAD
-=======
-from nvflare.app_opt.pt.tensor_params_converter import PTReceiveParamsConverter, PTSendParamsConverter
->>>>>>> c01e057a
 from nvflare.job_config.script_runner import BaseScriptRunner
 
 
@@ -95,7 +91,6 @@
 
         script_args = f"--model_name_or_path {model_name_or_path} --data_path_train {data_path_train} --data_path_valid {data_path_valid} --output_path {output_path} --train_mode {train_mode} --message_mode {message_mode} --clean_up {clean_up}"
         if message_mode == "tensor":
-<<<<<<< HEAD
             params_exchange_format = "pytorch"
         elif message_mode == "numpy":
             params_exchange_format = "numpy"
@@ -107,25 +102,6 @@
             script_args=script_args,
             params_exchange_format=params_exchange_format,
         )
-
-=======
-            # Add params converters and send to client
-            job.to(PTSendParamsConverter(), site_name, id="pt_send")
-            job.to(PTReceiveParamsConverter(), site_name, id="pt_receive")
-            runner = BaseScriptRunner(
-                script=train_script,
-                script_args=script_args,
-                from_nvflare_converter_id="pt_receive",
-                to_nvflare_converter_id="pt_send",
-            )
-        elif message_mode == "numpy":
-            runner = BaseScriptRunner(
-                script=train_script,
-                script_args=script_args,
-            )
-        else:
-            raise ValueError(f"Invalid message_mode: {message_mode}, only numpy and tensor are supported.")
->>>>>>> c01e057a
         job.to(runner, site_name, tasks=["train"])
 
         if args.quantize_mode:
