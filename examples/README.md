--- conflicted
+++ resolved
@@ -30,10 +30,5 @@
 * [Federated Learning with Differential Privacy for BraTS18 segmentation](./brats18/README.md)
    * Illustrates the use of differential privacy for training brain tumor segmentation models using federated learning.
 * [Federated Learning for Prostate Segmentation from Multi-source Data](./prostate/README.md)
-<<<<<<< HEAD
-   * Example of training a multi-institutional prostate segmentation model using [FedAvg](https://arxiv.org/abs/1602.05629) and [FedProx](https://arxiv.org/abs/1812.06127).
-* [Federated Analysis](./federated_analysis/README.md)
-  * Example of gathering local data summary statistics to compute the global dataset statistics. 
-=======
-   * Example of training a multi-institutional prostate segmentation model using [FedAvg](https://arxiv.org/abs/1602.05629), [FedProx](https://arxiv.org/abs/1812.06127), and [Ditto](https://arxiv.org/abs/2012.04221).
->>>>>>> 315690e5
+* Example of training a multi-institutional prostate segmentation model using [FedAvg](https://arxiv.org/abs/1602.05629), [FedProx](https://arxiv.org/abs/1812.06127), and [Ditto](https://arxiv.org/abs/2012.04221).
+* Example of gathering local data summary statistics to compute the global dataset statistics.