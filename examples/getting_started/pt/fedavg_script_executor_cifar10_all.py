# Copyright (c) 2024, NVIDIA CORPORATION.  All rights reserved.
#
# Licensed under the Apache License, Version 2.0 (the "License");
# you may not use this file except in compliance with the License.
# You may obtain a copy of the License at
#
#     http://www.apache.org/licenses/LICENSE-2.0
#
# Unless required by applicable law or agreed to in writing, software
# distributed under the License is distributed on an "AS IS" BASIS,
# WITHOUT WARRANTIES OR CONDITIONS OF ANY KIND, either express or implied.
# See the License for the specific language governing permissions and
# limitations under the License.

from src.net import Net

<<<<<<< HEAD
from nvflare import FedJob
from nvflare.app_common.executors.script_executor import ScriptExecutor
from nvflare.app_common.workflows.fedavg import FedAvg
from nvflare.job_config.controller_apps.deep_learning import DeepLearningControllerApp
from nvflare.job_config.defs import JobTargetType
from nvflare.job_config.executor_apps.basic import BasicExecutorApp
from nvflare.job_config.pt.model import PTModel
=======
from nvflare.app_common.executors.script_executor import ScriptExecutor
from nvflare.job_config.pt.fed_avg import FedAvgJob

>>>>>>> fc167242

if __name__ == "__main__":
    n_clients = 2
    num_rounds = 2
    train_script = "src/cifar10_fl.py"

<<<<<<< HEAD
    job = FedJob(name="cifar10_fedavg")

    server_app = DeepLearningControllerApp()
    job.to(server_app, JobTargetType.SERVER)

    # Define the controller workflow and send to server
    controller = FedAvg(
        num_clients=n_clients,
        num_rounds=num_rounds,
    )
    job.to_server(controller)

    # Define the initial global model and send to server
    job.to_server(PTModel(Net()))

    client_app = BasicExecutorApp()
    job.to_clients(client_app)
=======
    job = FedAvgJob(name="cifar10_fedavg", num_rounds=num_rounds, n_clients=n_clients, initial_model=Net())
>>>>>>> fc167242

    # Send executor to all clients
    executor = ScriptExecutor(
        task_script_path=train_script, task_script_args=""  # f"--batch_size 32 --data_path /tmp/data/site-{i}"
    )
    job.to_clients(executor)

    # job.export_job("/tmp/nvflare/jobs/job_config")
    job.simulator_run("/tmp/nvflare/jobs/workdir", n_clients=n_clients)<|MERGE_RESOLUTION|>--- conflicted
+++ resolved
@@ -14,46 +14,16 @@
 
 from src.net import Net
 
-<<<<<<< HEAD
-from nvflare import FedJob
-from nvflare.app_common.executors.script_executor import ScriptExecutor
-from nvflare.app_common.workflows.fedavg import FedAvg
-from nvflare.job_config.controller_apps.deep_learning import DeepLearningControllerApp
-from nvflare.job_config.defs import JobTargetType
-from nvflare.job_config.executor_apps.basic import BasicExecutorApp
-from nvflare.job_config.pt.model import PTModel
-=======
 from nvflare.app_common.executors.script_executor import ScriptExecutor
 from nvflare.job_config.pt.fed_avg import FedAvgJob
 
->>>>>>> fc167242
 
 if __name__ == "__main__":
     n_clients = 2
     num_rounds = 2
     train_script = "src/cifar10_fl.py"
 
-<<<<<<< HEAD
-    job = FedJob(name="cifar10_fedavg")
-
-    server_app = DeepLearningControllerApp()
-    job.to(server_app, JobTargetType.SERVER)
-
-    # Define the controller workflow and send to server
-    controller = FedAvg(
-        num_clients=n_clients,
-        num_rounds=num_rounds,
-    )
-    job.to_server(controller)
-
-    # Define the initial global model and send to server
-    job.to_server(PTModel(Net()))
-
-    client_app = BasicExecutorApp()
-    job.to_clients(client_app)
-=======
     job = FedAvgJob(name="cifar10_fedavg", num_rounds=num_rounds, n_clients=n_clients, initial_model=Net())
->>>>>>> fc167242
 
     # Send executor to all clients
     executor = ScriptExecutor(
