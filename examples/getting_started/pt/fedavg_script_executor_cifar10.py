# Copyright (c) 2024, NVIDIA CORPORATION.  All rights reserved.
#
# Licensed under the Apache License, Version 2.0 (the "License");
# you may not use this file except in compliance with the License.
# You may obtain a copy of the License at
#
#     http://www.apache.org/licenses/LICENSE-2.0
#
# Unless required by applicable law or agreed to in writing, software
# distributed under the License is distributed on an "AS IS" BASIS,
# WITHOUT WARRANTIES OR CONDITIONS OF ANY KIND, either express or implied.
# See the License for the specific language governing permissions and
# limitations under the License.

from src.net import Net

from nvflare.app_common.executors.script_executor import ScriptExecutor
from nvflare.job_config.pt.fed_avg import FedAvgJob

if __name__ == "__main__":
    n_clients = 2
    num_rounds = 2
    train_script = "src/cifar10_fl.py"

    job = FedAvgJob(name="cifar10_fedavg", num_rounds=num_rounds, n_clients=n_clients, initial_model=Net())

    # Add clients
    for i in range(n_clients):
        site_name = f"site-{i}"
        executor = ScriptExecutor(
            task_script_path=train_script, task_script_args=""  # f"--batch_size 32 --data_path /tmp/data/site-{i}"
        )
<<<<<<< HEAD
        job.to(executor, target=f"site-{i}")
=======
        job.to(executor, target=site_name)
>>>>>>> fc167242

    # job.export_job("/tmp/nvflare/jobs/job_config")
    job.simulator_run("/tmp/nvflare/jobs/workdir")<|MERGE_RESOLUTION|>--- conflicted
+++ resolved
@@ -30,11 +30,7 @@
         executor = ScriptExecutor(
             task_script_path=train_script, task_script_args=""  # f"--batch_size 32 --data_path /tmp/data/site-{i}"
         )
-<<<<<<< HEAD
-        job.to(executor, target=f"site-{i}")
-=======
         job.to(executor, target=site_name)
->>>>>>> fc167242
 
     # job.export_job("/tmp/nvflare/jobs/job_config")
     job.simulator_run("/tmp/nvflare/jobs/workdir")