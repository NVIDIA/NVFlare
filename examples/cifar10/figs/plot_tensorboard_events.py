# Copyright (c) 2021, NVIDIA CORPORATION.
#
# Licensed under the Apache License, Version 2.0 (the "License");
# you may not use this file except in compliance with the License.
# You may obtain a copy of the License at
#
#     http://www.apache.org/licenses/LICENSE-2.0
#
# Unless required by applicable law or agreed to in writing, software
# distributed under the License is distributed on an "AS IS" BASIS,
# WITHOUT WARRANTIES OR CONDITIONS OF ANY KIND, either express or implied.
# See the License for the specific language governing permissions and
# limitations under the License.

import glob
import json
import os

import matplotlib.pyplot as plt
import pandas as pd
import seaborn as sns
import tensorflow as tf

<<<<<<< HEAD
=======
# secure workspace
>>>>>>> 14a908a2
client_results_root = "./workspaces/secure_workspace/site-1"
download_dir = "./workspaces/secure_workspace/admin@nvidia.com/transfer"

# poc workspace
# client_results_root = "./workspaces/poc_workspace/site-1"
# download_dir = "./workspaces/poc_workspace/admin/transfer"

# 4.1 Central vs. FedAvg
experiments = {
<<<<<<< HEAD
    "cifar10_central": {"run": "run_1", "tag": "val_acc_local_model"},
    "cifar10_fedavg": {"run": "run_2", "tag": "val_acc_global_model"},
    "cifar10_fedavg_he": {"run": "run_9", "tag": "val_acc_global_model"},
}

# # 4.2 Impact of client data heterogeneity
# experiments = {"cifar10_fedavg (alpha=1.0)": {"run": "run_2", "tag": "val_acc_global_model"},
#                 "cifar10_fedavg (alpha=0.5)": {"run": "run_3", "tag": "val_acc_global_model"},
#                 "cifar10_fedavg (alpha=0.3)": {"run": "run_4", "tag": "val_acc_global_model"},
#                 "cifar10_fedavg (alpha=0.1)": {"run": "run_5", "tag": "val_acc_global_model"}}
#
# # 4.3 FedProx vs. FedOpt vs. SCAFFOLD
# experiments = {"cifar10_fedavg": {"run": "run_5", "tag": "val_acc_global_model"},
#                "cifar10_fedprox": {"run": "run_6", "tag": "val_acc_global_model"},
#                "cifar10_fedopt": {"run": "run_7", "tag": "val_acc_global_model"},
#                "cifar10_scaffold": {"run": "run_8", "tag": "val_acc_global_model"}}
=======
    "cifar10_central": {"tag": "val_acc_local_model"},
    "cifar10_fedavg": {"tag": "val_acc_global_model", "alpha": 1.0},
    "cifar10_fedavg_he": {"tag": "val_acc_global_model", "alpha": 1.0},
}

# # 4.2 Impact of client data heterogeneity
# experiments = {"cifar10_fedavg (alpha=1.0)": {"tag": "val_acc_global_model", "alpha": 1.0},
#               "cifar10_fedavg (alpha=0.5)": {"tag": "val_acc_global_model", "alpha": 0.5},
#               "cifar10_fedavg (alpha=0.3)": {"tag": "val_acc_global_model", "alpha": 0.3},
#               "cifar10_fedavg (alpha=0.1)": {"tag": "val_acc_global_model", "alpha": 0.1}
# }

# # 4.3 FedProx vs. FedOpt vs. SCAFFOLD
# experiments = {"cifar10_fedavg": {"tag": "val_acc_global_model", "alpha": 0.1},
#               "cifar10_fedprox": {"tag": "val_acc_global_model", "alpha": 0.1},
#               "cifar10_fedopt": {"tag": "val_acc_global_model", "alpha": 0.1},
#               "cifar10_scaffold": {"tag": "val_acc_global_model", "alpha": 0.1}
# }
>>>>>>> 14a908a2

add_cross_site_val = True


def find_job_id(workdir, fl_app_name="cifar10_fedavg", alpha=None):
    """Find the first matching experiment"""
    # TODO: return several experiment job_ids with matching settings
    fl_app_files = glob.glob(os.path.join(workdir, "**", "fl_app.txt"), recursive=True)
    assert len(fl_app_files) > 0, f"No `fl_app.txt` files found in workdir={workdir}."
    for fl_app_file in fl_app_files:
        with open(fl_app_file, "r") as f:
            _fl_app_name = f.read()
        if fl_app_name == _fl_app_name:  # alpha will be matched based on value in config file
            job_id = os.path.basename(os.path.dirname(os.path.dirname(os.path.join(fl_app_file))))  # skip "workspace" subfolder
            if alpha is not None:
                config_fed_server_file = glob.glob(
                    os.path.join(os.path.dirname(fl_app_file), "**", "config_fed_server.json"), recursive=True
                )
                assert (
                    len(config_fed_server_file) == 1
                ), f"No unique server config found in {os.path.dirname(fl_app_file)}"
                with open(config_fed_server_file[0], "r") as f:
                    server_config = json.load(f)
                _alpha = server_config["alpha"]
                if _alpha == alpha:
                    return job_id
            else:
                return job_id
    raise ValueError(f"No job id found for fl_app_name={fl_app_name} in workdir={workdir}")


def read_eventfile(filepath, tags=["val_acc_global_model"]):
    data = {}
    for summary in tf.compat.v1.train.summary_iterator(filepath):
        for v in summary.summary.value:
            if v.tag in tags:
                # print(v.tag, summary.step, v.simple_value)
                if v.tag in data.keys():
                    data[v.tag].append([summary.step, v.simple_value])
                else:
                    data[v.tag] = [[summary.step, v.simple_value]]
    return data


def add_eventdata(data, config, filepath, tag="val_acc_global_model"):
    event_data = read_eventfile(filepath, tags=[tag])

    assert len(event_data[tag]) > 0, f"No data for key {tag}"
    # print(event_data)
    for e in event_data[tag]:
        # print(e)
        data["Config"].append(config)
        data["Step"].append(e[0])
        data["Accuracy"].append(e[1])
    print(f"added {len(event_data[tag])} entries for {tag}")


def main():
    data = {"Config": [], "Step": [], "Accuracy": []}

    if add_cross_site_val:
        xsite_keys = ["SRV_FL_global_model.pt", "SRV_best_FL_global_model.pt"]
        xsite_data = {"Config": []}
        for k in xsite_keys:
            xsite_data.update({k: []})
    else:
        xsite_data = None
        xsite_keys = None

    # add event files
    for config, exp in experiments.items():
        config_name = config.split(" ")[0]
        alpha = exp.get("alpha", None)
        job_id = find_job_id(workdir=download_dir, fl_app_name=config_name, alpha=alpha)
        print(f"Found run {job_id} for {config_name} with alpha={alpha}")
        eventfile = glob.glob(os.path.join(client_results_root, job_id, "**", "events.*"), recursive=True)
        assert len(eventfile) == 1, "No unique event file found!"
        eventfile = eventfile[0]
        print("adding", eventfile)
        add_eventdata(data, config, eventfile, tag=exp["tag"])

        if add_cross_site_val:
            xsite_file = glob.glob(
<<<<<<< HEAD
                os.path.join(server_results_root, exp["run"] + "/**/cross_val_results.json"), recursive=True
=======
                os.path.join(download_dir, job_id, "**", "cross_val_results.json"), recursive=True
>>>>>>> 14a908a2
            )
            assert len(xsite_file) == 1, "No unique x-site file found!"
            with open(xsite_file[0], "r") as f:
                xsite_results = json.load(f)

            xsite_data["Config"].append(config)
            for k in xsite_keys:
                try:
                    xsite_data[k].append(xsite_results["site-1"][k]["val_accuracy"])
                except BaseException as e:
                    raise ValueError(f"No val_accuracy for {k} in {xsite_file}!")

    print("Training TB data:")
    print(pd.DataFrame(data))

    if xsite_data:
        print("Cross-site val data:")
        print(pd.DataFrame(xsite_data))

    sns.lineplot(x="Step", y="Accuracy", hue="Config", data=data)
    plt.show()


if __name__ == "__main__":
    main()<|MERGE_RESOLUTION|>--- conflicted
+++ resolved
@@ -21,10 +21,7 @@
 import seaborn as sns
 import tensorflow as tf
 
-<<<<<<< HEAD
-=======
 # secure workspace
->>>>>>> 14a908a2
 client_results_root = "./workspaces/secure_workspace/site-1"
 download_dir = "./workspaces/secure_workspace/admin@nvidia.com/transfer"
 
@@ -34,24 +31,6 @@
 
 # 4.1 Central vs. FedAvg
 experiments = {
-<<<<<<< HEAD
-    "cifar10_central": {"run": "run_1", "tag": "val_acc_local_model"},
-    "cifar10_fedavg": {"run": "run_2", "tag": "val_acc_global_model"},
-    "cifar10_fedavg_he": {"run": "run_9", "tag": "val_acc_global_model"},
-}
-
-# # 4.2 Impact of client data heterogeneity
-# experiments = {"cifar10_fedavg (alpha=1.0)": {"run": "run_2", "tag": "val_acc_global_model"},
-#                 "cifar10_fedavg (alpha=0.5)": {"run": "run_3", "tag": "val_acc_global_model"},
-#                 "cifar10_fedavg (alpha=0.3)": {"run": "run_4", "tag": "val_acc_global_model"},
-#                 "cifar10_fedavg (alpha=0.1)": {"run": "run_5", "tag": "val_acc_global_model"}}
-#
-# # 4.3 FedProx vs. FedOpt vs. SCAFFOLD
-# experiments = {"cifar10_fedavg": {"run": "run_5", "tag": "val_acc_global_model"},
-#                "cifar10_fedprox": {"run": "run_6", "tag": "val_acc_global_model"},
-#                "cifar10_fedopt": {"run": "run_7", "tag": "val_acc_global_model"},
-#                "cifar10_scaffold": {"run": "run_8", "tag": "val_acc_global_model"}}
-=======
     "cifar10_central": {"tag": "val_acc_local_model"},
     "cifar10_fedavg": {"tag": "val_acc_global_model", "alpha": 1.0},
     "cifar10_fedavg_he": {"tag": "val_acc_global_model", "alpha": 1.0},
@@ -70,7 +49,6 @@
 #               "cifar10_fedopt": {"tag": "val_acc_global_model", "alpha": 0.1},
 #               "cifar10_scaffold": {"tag": "val_acc_global_model", "alpha": 0.1}
 # }
->>>>>>> 14a908a2
 
 add_cross_site_val = True
 
@@ -154,11 +132,7 @@
 
         if add_cross_site_val:
             xsite_file = glob.glob(
-<<<<<<< HEAD
-                os.path.join(server_results_root, exp["run"] + "/**/cross_val_results.json"), recursive=True
-=======
                 os.path.join(download_dir, job_id, "**", "cross_val_results.json"), recursive=True
->>>>>>> 14a908a2
             )
             assert len(xsite_file) == 1, "No unique x-site file found!"
             with open(xsite_file[0], "r") as f:
