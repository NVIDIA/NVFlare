--- conflicted
+++ resolved
@@ -140,11 +140,7 @@
 
 > **_NOTE:_** You can always use the admin console to manually abort a running job. 
   using `abort_job [JOB_ID]`. 
-<<<<<<< HEAD
-> For a complete list of admin commands, see [here](https://nvflare.readthedocs.io/en/main/user_guide/admin_commands.html).
-=======
-> For a complete list of admin commands, see [here](https://nvflare.readthedocs.io/en/2.1.0/user_guide/admin_commands.html).
->>>>>>> d81f26f5
+> For a complete list of admin commands, see [here](https://nvflare.readthedocs.io/en/main/user_guide/operation.html).
 
 > To log into the POC workspace admin console no username is required 
 > (use "admin" for commands requiring conformation with username). 
