--- conflicted
+++ resolved
@@ -161,16 +161,6 @@
 ### 2.2 Convert to 2D slices
 For example illustrating the 2D segmentation, for convenience, we first extract and save the 2D slices and their corresponding masks by
 
-<<<<<<< HEAD
-## 4. Run automated experiments
-First, we add the current directory path to `config_train.json` files for generating the absolute path to dataset and datalist.  
-```
-for alg in prostate_central prostate_fedavg prostate_fedprox prostate_ditto
-do
-  sed -i "s|PWD|${PWD}|g" configs/${alg}/config/config_train.json
-done
-=======
->>>>>>> 14a908a2
 ```
 bash data_convert_3d_to_2d.sh 
 ```
@@ -178,41 +168,12 @@
 ### 2.3 Create data lists
 Now we have all data we need for these two example under `./dataset` for 3D and `./dataset_2D` for 2D after data download and preprocessing above, we randomly generate a data split at case level (rather than 2D image slice level) for each dataset, training:validation:testing=0.5:0.25:0.25, and combine all JSON files for simulating centralized training while keeping each data split unchanged.
 
-<<<<<<< HEAD
-### 4.1 Centralized training
-To simulate a centralized training baseline, we run FL with 1 client using all the training data. 
-```
-./run_poc.sh prostate_central 1 "All"
-```
-### 4.2 FedAvg 
-To run FL with standard [fedAvg](https://arxiv.org/abs/1602.05629), we use
-```
-./run_poc.sh prostate_fedavg 2 "I2CVB MSD NCI_ISBI_3T NCI_ISBI_Dx"
-```
-### 4.3 FedProx 
-To run FL with [FedProx](https://arxiv.org/abs/1812.06127), which adds a regularizer to the loss used in `SupervisedProstateLearner` (`fedproxloss_mu`), we use
-```
-./run_poc.sh prostate_fedprox 3 "I2CVB MSD NCI_ISBI_3T NCI_ISBI_Dx"
-```
-### 4.4 Ditto 
-To run FL with [Ditto](https://arxiv.org/abs/2012.04221)(official [implementation](https://github.com/litian96/ditto)), which uses a slightly modified version of the prostate Learner implementation, namely the `ProstateDittoLearner`, which decouples local personalized model from global model via an additional model training and a controllable prox term (`ditto_lambda`), we use
-```
-./run_poc.sh prostate_ditto 4 "I2CVB MSD NCI_ISBI_3T NCI_ISBI_Dx"
-```
-
-> **_NOTE:_** You can always use the admin console to manually abort the automatically started runs 
-  using `abort all`. An automatic shutdown is useful here for development as code changes 
-> in your FL components will only be picked up on a restart of the FL system. 
-> For real-world deployments, the system should be kept running but the admin restart command can be used, 
-> see [here](https://nvidia.github.io/NVFlare/user_guide/admin_commands.html).
-=======
 ```
 bash datalists_gen_2d.sh
 bash merge_all_jsons_2d.sh
 bash datalists_gen_3d.sh
 bash merge_all_jsons_3d.sh
 ```
->>>>>>> 14a908a2
 
 The resulting data lists will be stored in `./datalists` for 3D and `./datalists_2D` for 2D. Note that the ratio among training, validation, and testing can be adjusted.
 
@@ -250,14 +211,6 @@
 In total 1627 samples, split at case level, 829 for training, 409 for validation, and 389 for testing
 ```
 
-<<<<<<< HEAD
-## 5. Results on 4 clients for Central vs. FedAvg vs. FedProx
-
-### Validation curve 
-Let's summarize the result of the experiments run above. We compare the final validation scores of 
-the global models for different settings. In this example, each client computes their validation scores using their own
-validation set, and the centralized model computes the validation score using the combined validation set. Please note that due to the limited size of data set, the validation curve can have significant variations across runs.
-=======
 The expected output for 3D data split is:
 ```
 Generate data split for ./dataset/I2CVB, with train:validation:test 0.5:0.25:0.25
@@ -277,7 +230,6 @@
 Mode: file
 In total 39 cases, 20 for training, 10 for validation, and 9 for testing
 ```
->>>>>>> 14a908a2
 
 ## 3. Federated Training for Prostate Tasks
 Please go to subfolders [./prostate_2D](./prostate_2D) and [./prostate_3D](./prostate_3D) for further instructions on federated training.