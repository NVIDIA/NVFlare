--- conflicted
+++ resolved
@@ -84,10 +84,7 @@
         "PyYAML==6.0",
         "six>=1.15.0",
         "tenseal==0.3.0",
-<<<<<<< HEAD
         "msgpack==1.0.3",
-=======
->>>>>>> 91855d16
     ],
     entry_points={
         "console_scripts": [
