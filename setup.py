# Copyright (c) 2021-2022, NVIDIA CORPORATION.
#
# Licensed under the Apache License, Version 2.0 (the "License");
# you may not use this file except in compliance with the License.
# You may obtain a copy of the License at
#
#     http://www.apache.org/licenses/LICENSE-2.0
#
# Unless required by applicable law or agreed to in writing, software
# distributed under the License is distributed on an "AS IS" BASIS,
# WITHOUT WARRANTIES OR CONDITIONS OF ANY KIND, either express or implied.
# See the License for the specific language governing permissions and
# limitations under the License.

import datetime
import os
import shutil

from setuptools import find_packages, setup

import versioneer

# read the contents of your README file
this_directory = os.path.abspath(os.path.dirname(__file__))
with open(os.path.join(this_directory, "README.md"), encoding="utf-8") as f:
    long_description = f.read()

if os.path.exists(os.path.join(this_directory, "nvflare", "poc.zip")):
    os.remove(os.path.join(this_directory, "nvflare", "poc.zip"))
shutil.make_archive(base_name="poc", format="zip", root_dir=os.path.join(this_directory, "nvflare"), base_dir="poc")
shutil.move("poc.zip", os.path.join(this_directory, "nvflare", "poc.zip"))

versions = versioneer.get_versions()
if versions["error"]:
    today = datetime.date.today().timetuple()
    year = today[0] % 1000
    month = today[1]
    day = today[2]
    version = f"0.0.{year:02d}{month:02d}{day:02d}"
else:
    version = versions["version"]

release = os.environ.get("NVFL_RELEASE")
if release == "1":
    package_name = "nvflare"
else:
    package_name = "nvflare-nightly"

setup(
    name=package_name,
    version=version,
    cmdclass=versioneer.get_cmdclass(),
    description="Federated Learning Application Runtime Environment",
    url="https://github.com/NVIDIA/NVFlare",
    package_dir={"nvflare": "nvflare"},
    packages=find_packages(
        where=".",
        include=[
            "*",
        ],
        exclude=["tests", "tests.*"],
    ),
    package_data={"": ["*.yml", "*.html", "poc.zip"]},
    zip_safe=True,
    license_files=("LICENSE",),
    classifiers=[
        "Programming Language :: Python :: 3.7",
        "Programming Language :: Python :: 3.8",
        "License :: OSI Approved :: Apache Software License",
        "Operating System :: POSIX :: Linux",
    ],
    long_description=long_description,
    long_description_content_type="text/markdown",
    python_requires=">=3.7,<3.9",
    install_requires=[
        "cryptography>=36.0.0",
        "Flask==2.1.2",
        "google-api-python-client==2.49.0",
        "grpcio==1.46.3",
        "gunicorn==20.1.0",
        "numpy",
        "protobuf==3.20.1",
        "psutil==5.9.1",
        "PyYAML==6.0",
        "six>=1.15.0",
        "tenseal==0.3.0",
<<<<<<< HEAD
        "docker>=6.0",
=======
>>>>>>> 07b426b2
    ],
    entry_points={
        "console_scripts": [
            "provision=nvflare.lighter.provision:main",
            "poc=nvflare.lighter.poc:main",
            "nvflare=nvflare.lighter.nvflare:main",
            "authz_preview=nvflare.fuel.hci.tools.authz_preview:main",
        ],
    },
)

os.remove(os.path.join(this_directory, "nvflare", "poc.zip"))<|MERGE_RESOLUTION|>--- conflicted
+++ resolved
@@ -84,10 +84,7 @@
         "PyYAML==6.0",
         "six>=1.15.0",
         "tenseal==0.3.0",
-<<<<<<< HEAD
         "docker>=6.0",
-=======
->>>>>>> 07b426b2
     ],
     entry_points={
         "console_scripts": [
