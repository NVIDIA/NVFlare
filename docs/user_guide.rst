<<<<<<< HEAD
###############################################
User Guide - Provision and Operate an FL System
###############################################
=======
#######################
User Guide - Operations
#######################
>>>>>>> 14a908a2

This user guide shows how to use NVIDIA FLARE to deploy and operate an FL system on multiple sites with a
Provision-Start-Operating procedure. A reference application will be used here to show provisioning and basic operation
of the system through the admin client. You will find information here about the Open Provision API for setting up the
system with all the available components (including setup for High Availability and Jobs) and the Admin API for
operating FL. For more details on what you can do with apps with custom components and
the flexibility that the Controller and Worker APIs bring, see the :ref:`programming_guide`.

You can also see some `example applications <https://github.com/NVIDIA/NVFlare/tree/main/examples>`_ integrating with
`Clara Train <https://docs.nvidia.com/clara/clara-train-sdk/>`_ and
`MONAI <https://github.com/Project-MONAI/tutorials/tree/master/federated_learning/nvflare>`_
to see the capabilities of the system and how it can be operated.

.. toctree::
   :maxdepth: 1

   user_guide/overview
   user_guide/operation
   user_guide/application
   user_guide/job
   user_guide/workspace
   user_guide/authorization
   user_guide/federated_learning<|MERGE_RESOLUTION|>--- conflicted
+++ resolved
@@ -1,12 +1,6 @@
-<<<<<<< HEAD
-###############################################
-User Guide - Provision and Operate an FL System
-###############################################
-=======
 #######################
 User Guide - Operations
 #######################
->>>>>>> 14a908a2
 
 This user guide shows how to use NVIDIA FLARE to deploy and operate an FL system on multiple sites with a
 Provision-Start-Operating procedure. A reference application will be used here to show provisioning and basic operation
