# Copyright (c) 2021, NVIDIA CORPORATION.
#
# Licensed under the Apache License, Version 2.0 (the "License");
# you may not use this file except in compliance with the License.
# You may obtain a copy of the License at
#
#     http://www.apache.org/licenses/LICENSE-2.0
#
# Unless required by applicable law or agreed to in writing, software
# distributed under the License is distributed on an "AS IS" BASIS,
# WITHOUT WARRANTIES OR CONDITIONS OF ANY KIND, either express or implied.
# See the License for the specific language governing permissions and
# limitations under the License.

# Configuration file for the Sphinx documentation builder.
#
# This file only contains a selection of the most common options. For a full
# list see the documentation:
# http://www.sphinx-doc.org/en/master/config

# -- Path setup --------------------------------------------------------------

# If extensions (or modules to document with autodoc) are in another directory,
# add these directories to sys.path here. If the directory is relative to the
# documentation root, use os.path.abspath to make it absolute, like shown here.
#
import sphinx_rtd_theme
import os
import sys
from sphinx.domains.python import PythonDomain
import subprocess


class PatchedPythonDomain(PythonDomain):
    def resolve_xref(self, env, fromdocname, builder, typ, target, node, contnode):
        if "refspecific" in node:
            del node["refspecific"]
        return super(PatchedPythonDomain, self).resolve_xref(env, fromdocname, builder, typ, target, node, contnode)


sys.path.insert(0, os.path.abspath(".."))
print(sys.path)

# -- Project information -----------------------------------------------------

project = "NVIDIA FLARE"
copyright = "2023, NVIDIA"
author = "NVIDIA"

# The full version, including alpha/beta/rc tags
<<<<<<< HEAD
release = "2.2.5"
version = "2.2.5"
=======
release = "2.3.0"
version = "2.3.0"
>>>>>>> 9976471c


# -- General configuration ---------------------------------------------------

# Add any Sphinx extension module names here, as strings. They can be
# extensions coming with Sphinx (named 'sphinx.ext.*') or your custom
# ones.
# Add napoleon to the extensions list
# source_parsers = {'.md': CommonMarkParser}

templates_path = ["templates"]

source_suffix = {
    ".rst": "restructuredtext",
    ".txt": "restructuredtext",
    ".md": "markdown",
}

extensions = [
    "recommonmark",
    "sphinx.ext.intersphinx",
    "sphinx.ext.mathjax",
    "sphinx.ext.napoleon",
    "sphinx.ext.autodoc",
    "sphinx.ext.viewcode",
    "sphinx.ext.autosectionlabel",
<<<<<<< HEAD
=======
    "sphinx_copybutton",
>>>>>>> 9976471c
    "sphinxcontrib.jquery"
]

autoclass_content = "both"
add_module_names = False
autosectionlabel_prefix_document = True

# Add any paths that contain templates here, relative to this directory.
# templates_path = ['_templates']

# List of patterns, relative to source directory, that match files and
# directories to ignore when looking for source files.
# This pattern also affects html_static_path and html_extra_path.
exclude_patterns = []


# -- Options for HTML output -------------------------------------------------

# The theme to use for HTML and HTML Help pages.  See the documentation for
# a list of builtin themes.
#
html_theme = "sphinx_rtd_theme"
html_theme_path = [sphinx_rtd_theme.get_html_theme_path()]
html_theme_options = {
    "collapse_navigation": True,
    "display_version": True,
    "navigation_depth": 8,
    "sticky_navigation": True,  # Set to False to disable the sticky nav while scrolling.
    # 'logo_only': True,  # if we have a html_logo below, this shows /only/ the logo with no title text
}
html_scaled_image_link = False
html_show_sourcelink = True
html_favicon = "favicon.ico"

# Add any paths that contain custom static files (such as style sheets) here,
# relative to this directory. They are copied after the builtin static files,
# so a file named "default.css" will overwrite the builtin "default.css".
html_static_path = ["_static"]


def generate_apidocs(*args):
    """Generate API docs automatically by trawling the available modules"""
    module_path = os.path.abspath(os.path.join(os.path.dirname(__file__), "..", "nvflare"))
    output_path = os.path.abspath(os.path.join(os.path.dirname(__file__), "apidocs"))
    print(f"output_path {output_path}")
    print(f"module_path {module_path}")
    subprocess.check_call(
        [sys.executable, "-m", "sphinx.ext.apidoc", "-f", "-e"]
        + ["-o", output_path]
        + [module_path]
        + [os.path.join(module_path, p) for p in exclude_patterns]
    )


def setup(app):
    app.connect("builder-inited", generate_apidocs)
    app.add_domain(PatchedPythonDomain, override=True)
    app.add_css_file("css/additions.css")<|MERGE_RESOLUTION|>--- conflicted
+++ resolved
@@ -48,13 +48,8 @@
 author = "NVIDIA"
 
 # The full version, including alpha/beta/rc tags
-<<<<<<< HEAD
-release = "2.2.5"
-version = "2.2.5"
-=======
 release = "2.3.0"
 version = "2.3.0"
->>>>>>> 9976471c
 
 
 # -- General configuration ---------------------------------------------------
@@ -81,10 +76,7 @@
     "sphinx.ext.autodoc",
     "sphinx.ext.viewcode",
     "sphinx.ext.autosectionlabel",
-<<<<<<< HEAD
-=======
     "sphinx_copybutton",
->>>>>>> 9976471c
     "sphinxcontrib.jquery"
 ]
 
