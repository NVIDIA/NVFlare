name: pre-merge

on:
  # quick tests for pull requests and the releasing branches
  push:
    branches:
      - main
  pull_request:
  workflow_dispatch:

jobs:
  unit-tests:
    runs-on: [self-hosted, temp-ci]
    steps:
      - uses: actions/checkout@v3
      - name: Set up Python 3.8
        uses: actions/setup-python@v3
        with:
          python-version: 3.8
      - run: pip install -r requirements-dev.txt
      - run: PYTHONPATH=$(pwd) ./runtest.sh

<<<<<<< HEAD
  example-tests:
=======
  integration-tests:
>>>>>>> 14a908a2
    runs-on: [self-hosted, temp-ci]
    steps:
      - uses: actions/checkout@v3
      - name: Set up Python 3.8
        uses: actions/setup-python@v3
        with:
          python-version: 3.8
      - run: pip install -r requirements-dev.txt
      - run: |
          export PYTHONPATH=$(pwd)
<<<<<<< HEAD
          cd test/app_testing
          ./run_example_tests.sh

  app-tests:
    runs-on: [self-hosted, temp-ci]
    steps:
      - uses: actions/checkout@v3
      - name: Set up Python 3.8
        uses: actions/setup-python@v3
        with:
          python-version: 3.8
      - run: pip install -r requirements-dev.txt
      - run: |
          export PYTHONPATH=$(pwd)
          cd test/app_testing
          ./run_app_tests.sh
=======
          cd tests/integration_test
          ./run_integration_tests.sh
>>>>>>> 14a908a2

  wheel-build:
    runs-on: [self-hosted, temp-ci]
    steps:
      - uses: actions/checkout@v3
      - name: Set up Python 3.8
        uses: actions/setup-python@v3
        with:
          python-version: 3.8
      - run: pip install -r requirements-dev.txt
      - run: pip install build twine torch torchvision
      - run: python3 -m build --wheel<|MERGE_RESOLUTION|>--- conflicted
+++ resolved
@@ -20,11 +20,7 @@
       - run: pip install -r requirements-dev.txt
       - run: PYTHONPATH=$(pwd) ./runtest.sh
 
-<<<<<<< HEAD
-  example-tests:
-=======
   integration-tests:
->>>>>>> 14a908a2
     runs-on: [self-hosted, temp-ci]
     steps:
       - uses: actions/checkout@v3
@@ -35,27 +31,8 @@
       - run: pip install -r requirements-dev.txt
       - run: |
           export PYTHONPATH=$(pwd)
-<<<<<<< HEAD
-          cd test/app_testing
-          ./run_example_tests.sh
-
-  app-tests:
-    runs-on: [self-hosted, temp-ci]
-    steps:
-      - uses: actions/checkout@v3
-      - name: Set up Python 3.8
-        uses: actions/setup-python@v3
-        with:
-          python-version: 3.8
-      - run: pip install -r requirements-dev.txt
-      - run: |
-          export PYTHONPATH=$(pwd)
-          cd test/app_testing
-          ./run_app_tests.sh
-=======
           cd tests/integration_test
           ./run_integration_tests.sh
->>>>>>> 14a908a2
 
   wheel-build:
     runs-on: [self-hosted, temp-ci]
