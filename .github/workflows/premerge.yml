--- conflicted
+++ resolved
@@ -15,40 +15,6 @@
 name: pre-merge
 
 on:
-<<<<<<< HEAD
-  pull_request:
-    types: [opened, reopened, synchronize]
-    branches:
-      - test-ci
-jobs:
-#   unit-tests:
-#     runs-on: self-hosted
-#     steps:
-#       - uses: actions/checkout@v2
-#       - name: Set up Python 3.8
-#         uses: actions/setup-python@v2
-#         with:
-#           python-version: 3.8
-#       - run: pip install -r requirements-dev.txt
-#       - run: PYTHONPATH=$(pwd) ./runtest.sh
-
-  example-tests:
-    runs-on: self-hosted
-    steps:
-      - uses: actions/checkout@v2
-      - name: Set up Python 3.8
-        uses: actions/setup-python@v2
-        with:
-          python-version: 3.8
-      - run: pip install -r requirements-dev.txt
-      - run: |
-          export PYTHONPATH=$(pwd)
-          cd test/app_testing
-          ./run_example_tests.sh
-
-  app-tests:
-    runs-on: self-hosted
-=======
   # quick tests for pull requests and the releasing branches
   push:
     branches:
@@ -64,7 +30,6 @@
       matrix:
         os: [ ubuntu-22.04, ubuntu-20.04 ]
         python-version: [ "3.8", "3.9", "3.10" ]
->>>>>>> e69fbd36
     steps:
       - uses: actions/checkout@v3
       - name: Set up Python ${{ matrix.python-version }}
@@ -78,19 +43,6 @@
       - name: Run unit test
         run: ./runtest.sh
 
-<<<<<<< HEAD
-#   wheel-build:
-#     runs-on: self-hosted
-#     steps:
-#       - uses: actions/checkout@v2
-#       - name: Set up Python 3.8
-#         uses: actions/setup-python@v2
-#         with:
-#           python-version: 3.8
-#       - run: pip install -r requirements-dev.txt
-#       - run: pip install build twine torch torchvision
-#       - run: python3 -m build --wheel
-=======
   wheel-build:
     runs-on: ${{ matrix.os }}
     strategy:
@@ -110,5 +62,4 @@
           pip install -e .[dev]
           pip install build twine torch torchvision
       - name: Run wheel build
-        run: python3 -m build --wheel
->>>>>>> e69fbd36
+        run: python3 -m build --wheel