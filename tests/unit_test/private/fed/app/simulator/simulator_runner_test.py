--- conflicted
+++ resolved
@@ -15,10 +15,6 @@
 import os
 import shutil
 import tempfile
-<<<<<<< HEAD
-=======
-from argparse import Namespace
->>>>>>> 88c94191
 from unittest.mock import patch
 
 import pytest
@@ -59,7 +55,7 @@
         workspace = tempfile.mkdtemp()
         job_folder = os.path.join(os.path.dirname(__file__), "../../../../data/jobs/valid_job")
         runner = SimulatorRunner(job_folder=job_folder,
-                                 workspace=workspace, n_clients="site-1", threads=1)
+                                 workspace=workspace, clients="site-1", threads=1)
         assert runner.setup()
 
         expected_clients = ["site-1"]
@@ -77,7 +73,7 @@
         workspace = tempfile.mkdtemp()
         job_folder = os.path.join(os.path.dirname(__file__), "../../../../data/jobs/valid_job")
         runner = SimulatorRunner(job_folder=job_folder,
-                                 workspace=workspace, clients=3, threads=1)
+                                 workspace=workspace, n_clients=3, threads=1)
         assert not runner.setup()
 
     @pytest.mark.parametrize("client_names, gpus, expected_split_names", [
