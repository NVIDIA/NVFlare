# Copyright (c) 2021-2022, NVIDIA CORPORATION.  All rights reserved.
#
# Licensed under the Apache License, Version 2.0 (the "License");
# you may not use this file except in compliance with the License.
# You may obtain a copy of the License at
#
#     http://www.apache.org/licenses/LICENSE-2.0
#
# Unless required by applicable law or agreed to in writing, software
# distributed under the License is distributed on an "AS IS" BASIS,
# WITHOUT WARRANTIES OR CONDITIONS OF ANY KIND, either express or implied.
# See the License for the specific language governing permissions and
# limitations under the License.

import re
from typing import Dict, List, Optional, Tuple

import pytest

from nvflare.apis.client import Client
from nvflare.apis.fl_context import FLContext, FLContextManager
from nvflare.apis.job_def import ALL_SITES, Job
from nvflare.apis.job_scheduler_spec import DispatchInfo
from nvflare.apis.resource_manager_spec import ResourceManagerSpec
from nvflare.apis.server_engine_spec import ServerEngineSpec
from nvflare.app_common.job_schedulers.job_scheduler import DefaultJobScheduler
from nvflare.app_common.resource_managers.list_resource_manager import ListResourceManager


class DummyResourceManager(ResourceManagerSpec):
    def __init__(self, name, resources):
        self.name = name
        self.resources = resources

    def check_resources(self, resource_requirement: dict) -> (bool, Optional[str]):
        print(f"{self.name}: checking resources with requirements {resource_requirement}")
        for k in resource_requirement:
            if k in self.resources:
                if self.resources[k] < resource_requirement[k]:
                    return False, None
        return True, None

    def cancel_resources(self, resource_requirement: dict, token: str):
        print(f"{self.name}: cancelling resources {resource_requirement}")

    def allocate_resources(self, resource_requirement: dict, token: str) -> dict:
        print(f"{self.name}: allocating resources {resource_requirement}")
        result = {}
        for k in resource_requirement:
            if k in self.resources:
                self.resources[k] -= resource_requirement[k]
                result[k] = resource_requirement[k]
        return result

    def free_resources(self, resources: dict, token: str):
        print(f"{self.name}: freeing resources {resources}")
        for k in resources:
            self.resources[k] += resources[k]


class Site:
    def __init__(self, name, resources, resource_manager=None):
        self.name = name
        if resource_manager:
            self.resource_manager = resource_manager
        else:
            self.resource_manager = DummyResourceManager(name=name, resources=resources)


class MockServerEngine(ServerEngineSpec):
    def __init__(self, clients: Dict[str, Site], run_name="exp1"):
        self.fl_ctx_mgr = FLContextManager(
            engine=self,
            identity_name="__mock_engine",
            run_num=run_name,
            public_stickers={},
            private_stickers={},
        )
        self.clients = clients

    def fire_event(self, event_type: str, fl_ctx: FLContext):
        pass

    def get_clients(self):
        return [Client(name=x, token="") for x in self.clients]

    def sync_clients_from_main_process(self):
        pass

    def validate_clients(self, client_names: List[str]):
        pass

    def new_context(self):
        return self.fl_ctx_mgr.new_context()

    def get_workspace(self):
        pass

    def get_component(self, component_id: str) -> object:
        pass

    def register_aux_message_handler(self, topic: str, message_handle_func):
        pass

    def send_aux_request(self, targets: [], topic: str, request, timeout: float, fl_ctx: FLContext) -> dict:
        pass

    def get_widget(self, widget_id: str):
        pass

    def persist_components(self, fl_ctx: FLContext, completed: bool):
        pass

    def restore_components(self, snapshot, fl_ctx: FLContext):
        pass

    def start_client_job(self, run_number, client_sites):
        pass

    def check_client_resources(self, resource_reqs: Dict[str, dict]) -> Dict[str, Tuple[bool, Optional[str]]]:
        result = {}
        for site_name, requirements in resource_reqs.items():
            result[site_name] = self.clients[site_name].resource_manager.check_resources(requirements)
        return result

    def get_client_name_from_token(self, token):
        return self.clients.get(token)

    def cancel_client_resources(
        self, resource_check_results: Dict[str, Tuple[bool, str]], resource_reqs: Dict[str, dict]
    ):
        for site_name, result in resource_check_results.items():
            check_result, token = result
            if check_result and token:
                self.clients[site_name].resource_manager.cancel_resources(
                    resource_requirement=resource_reqs[site_name], token=token
                )


def create_servers(server_num, sites: List[Site]):
    servers = []
    for i in range(server_num):
        engine = MockServerEngine(clients={s.name: s for s in sites})
        servers.append(engine)
    return servers


def create_resource(cpu, gpu):
    return {"cpu": cpu, "gpu": gpu}


def create_job(job_id, resource_spec, deploy_map, min_sites, required_sites=None):
    return Job(
        job_id=job_id,
        resource_spec=resource_spec,
        deploy_map=deploy_map,
        min_sites=min_sites,
        required_sites=required_sites,
        meta={},
    )


def create_jobs(num_jobs, prefix="job", **kwargs):
    return [Job(job_id=f"{prefix}{i}", **kwargs) for i in range(num_jobs)]


job1 = create_job(
    job_id="job1",
    resource_spec={"site1": create_resource(1, 4), "site2": create_resource(1, 4), "site3": create_resource(2, 1)},
    deploy_map={"app1": ["server", "site1", "site2"], "app2": ["site3"]},
    min_sites=3,
)

job2 = create_job(
    job_id="job2",
    resource_spec={"site1": create_resource(2, 4), "site2": create_resource(2, 4), "site3": create_resource(12, 4)},
    deploy_map={"app3": ["server", "site1", "site2"], "app4": ["site3"]},
    min_sites=3,
)

job3 = create_job(
    job_id="job3",
    resource_spec={},
    deploy_map={"app5": [ALL_SITES]},
    min_sites=3,
)

job4 = create_job(
    job_id="job4",
    resource_spec={"site1": create_resource(2, 4), "site2": create_resource(5, 4), "site3": create_resource(12, 4)},
    deploy_map={"app7": ["server", "site1", "site2"], "app8": ["site3", "site4", "site5"]},
    min_sites=3,
)

job5 = create_job(
    job_id="job5",
    resource_spec={},
    deploy_map={"app9": [ALL_SITES], "app10": []},
    min_sites=3,
)


TEST_CASES = [
    (
        [job1],
        [
            Site(name="site1", resources=create_resource(16, 8)),
            Site(name="site2", resources=create_resource(16, 8)),
            Site(name="site3", resources=create_resource(32, 1)),
            Site(name="site4", resources=create_resource(2, 1)),
        ],
        job1,
        {
            "server": DispatchInfo(app_name="app1", resource_requirements={}, token=None),
            "site1": DispatchInfo(app_name="app1", resource_requirements=create_resource(1, 4), token=None),
            "site2": DispatchInfo(app_name="app1", resource_requirements=create_resource(1, 4), token=None),
            "site3": DispatchInfo(app_name="app2", resource_requirements=create_resource(2, 1), token=None),
        },
    ),
    (
        [job2, job1],
        [
            Site(name="site1", resources=create_resource(16, 8)),
            Site(name="site2", resources=create_resource(16, 8)),
            Site(name="site3", resources=create_resource(32, 1)),
            Site(name="site4", resources=create_resource(2, 1)),
        ],
        job1,
        {
            "server": DispatchInfo(app_name="app1", resource_requirements={}, token=None),
            "site1": DispatchInfo(app_name="app1", resource_requirements=create_resource(1, 4), token=None),
            "site2": DispatchInfo(app_name="app1", resource_requirements=create_resource(1, 4), token=None),
            "site3": DispatchInfo(app_name="app2", resource_requirements=create_resource(2, 1), token=None),
        },
    ),
    (
        [job3],
        [Site(name=f"site{i}", resources=create_resource(16, 8)) for i in range(8)],
        job3,
        {
            "server": DispatchInfo(app_name="app5", resource_requirements={}, token=None),
            "site0": DispatchInfo(app_name="app5", resource_requirements={}, token=None),
            "site1": DispatchInfo(app_name="app5", resource_requirements={}, token=None),
            "site2": DispatchInfo(app_name="app5", resource_requirements={}, token=None),
            "site3": DispatchInfo(app_name="app5", resource_requirements={}, token=None),
            "site4": DispatchInfo(app_name="app5", resource_requirements={}, token=None),
            "site5": DispatchInfo(app_name="app5", resource_requirements={}, token=None),
            "site6": DispatchInfo(app_name="app5", resource_requirements={}, token=None),
            "site7": DispatchInfo(app_name="app5", resource_requirements={}, token=None),
        },
    ),
    (
        [job4, job1],
        [
            Site(name="site1", resources=create_resource(16, 8)),
            Site(name="site2", resources=create_resource(16, 8)),
            Site(name="site3", resources=create_resource(32, 1)),
            Site(name="site4", resources=create_resource(2, 1)),
        ],
        job4,
        {
            "server": DispatchInfo(app_name="app7", resource_requirements={}, token=None),
            "site1": DispatchInfo(app_name="app7", resource_requirements=create_resource(2, 4), token=None),
            "site2": DispatchInfo(app_name="app7", resource_requirements=create_resource(5, 4), token=None),
            "site4": DispatchInfo(app_name="app8", resource_requirements={}, token=None),
        },
    ),
    (
        [job5],
        [Site(name=f"site{i}", resources=create_resource(16, 8)) for i in range(8)],
        job5,
        {
            "server": DispatchInfo(app_name="app9", resource_requirements={}, token=None),
            "site0": DispatchInfo(app_name="app9", resource_requirements={}, token=None),
            "site1": DispatchInfo(app_name="app9", resource_requirements={}, token=None),
            "site2": DispatchInfo(app_name="app9", resource_requirements={}, token=None),
            "site3": DispatchInfo(app_name="app9", resource_requirements={}, token=None),
            "site4": DispatchInfo(app_name="app9", resource_requirements={}, token=None),
            "site5": DispatchInfo(app_name="app9", resource_requirements={}, token=None),
            "site6": DispatchInfo(app_name="app9", resource_requirements={}, token=None),
            "site7": DispatchInfo(app_name="app9", resource_requirements={}, token=None),
        },
    ),
]


@pytest.fixture(
    params=[{"num_sites": 3}],
)
def setup_and_teardown(request):
    num_sites = request.param["num_sites"]
    sites = [Site(name=f"site{i}", resources=create_resource(1, 1)) for i in range(num_sites)]
    servers = create_servers(server_num=1, sites=sites)
    scheduler = DefaultJobScheduler(max_jobs=1)
    yield servers, scheduler, num_sites


class TestDefaultJobScheduler:
    def test_weird_deploy_map(self, setup_and_teardown):
        servers, scheduler, num_sites = setup_and_teardown
        candidate = create_job(
            job_id="test_job",
            resource_spec={},
            deploy_map={"app5": []},
            min_sites=1,
        )
        with servers[0].new_context() as fl_ctx:
            job, dispatch_info = scheduler.schedule_job(job_candidates=[candidate], fl_ctx=fl_ctx)
        assert job is None

    def test_missing_deploy_map(self, setup_and_teardown):
        servers, scheduler, num_sites = setup_and_teardown
        candidate = create_job(
            job_id="test_job",
            resource_spec={},
            deploy_map=None,
            min_sites=1,
        )
        with pytest.raises(
            RuntimeError, match=re.escape("Job (test_job) does not have deploy_map, can't be scheduled.")
        ):
            with servers[0].new_context() as fl_ctx:
                _, _ = scheduler.schedule_job(job_candidates=[candidate], fl_ctx=fl_ctx)

    def test_less_active_than_min(self, setup_and_teardown):
        servers, scheduler, num_sites = setup_and_teardown
        candidate = create_job(
            job_id="job",
            resource_spec={},
            deploy_map={"app5": [ALL_SITES]},
            min_sites=num_sites + 1,
        )
        with servers[0].new_context() as fl_ctx:
            job, dispatch_info = scheduler.schedule_job(job_candidates=[candidate], fl_ctx=fl_ctx)
        assert job is None

    def test_require_sites_not_active(self, setup_and_teardown):
        servers, scheduler, num_sites = setup_and_teardown
        candidate = create_job(
            job_id="job",
            resource_spec={},
            deploy_map={"app5": [ALL_SITES]},
            min_sites=1,
            required_sites=[f"site{num_sites}"],
        )
        with servers[0].new_context() as fl_ctx:
            job, dispatch_info = scheduler.schedule_job(job_candidates=[candidate], fl_ctx=fl_ctx)
        assert job is None

    def test_require_sites_not_enough_resource(self, setup_and_teardown):
        servers, scheduler, num_sites = setup_and_teardown
        candidate = create_job(
            job_id="job",
            resource_spec={"site2": create_resource(2, 2)},
            deploy_map={"app5": [ALL_SITES]},
            min_sites=1,
            required_sites=["site2"],
        )
        with servers[0].new_context() as fl_ctx:
            job, dispatch_info = scheduler.schedule_job(job_candidates=[candidate], fl_ctx=fl_ctx)
        assert job is None

    def test_not_enough_sites_has_enough_resource(self, setup_and_teardown):
        servers, scheduler, num_sites = setup_and_teardown
        candidate = create_job(
            job_id="job",
            resource_spec={f"site{i}": create_resource(2, 2) for i in range(num_sites)},
            deploy_map={"app5": [ALL_SITES]},
            min_sites=2,
            required_sites=[],
        )
        with servers[0].new_context() as fl_ctx:
            job, dispatch_info = scheduler.schedule_job(job_candidates=[candidate], fl_ctx=fl_ctx)
        assert job is None

    @pytest.mark.parametrize("job_candidates,sites,expected_job,expected_dispatch_info", TEST_CASES)
    def test_normal_case(self, job_candidates, sites, expected_job, expected_dispatch_info):
        servers = create_servers(server_num=1, sites=sites)
        scheduler = DefaultJobScheduler(max_jobs=10)
        with servers[0].new_context() as fl_ctx:
            job, dispatch_info = scheduler.schedule_job(job_candidates=job_candidates, fl_ctx=fl_ctx)
        assert job == expected_job
        assert dispatch_info == expected_dispatch_info

    @pytest.mark.parametrize("add_first_job", [True, False])
    def test_a_list_of_jobs(self, add_first_job):
        num_sites = 8
        num_jobs = 5
        max_jobs_allow = 4
        resource_on_each_site = {"gpu": [0, 1]}

        sites: Dict[str, Site] = {
            f"site{i}": Site(
                name=f"site{i}",
                resources=resource_on_each_site,
                resource_manager=ListResourceManager(resources=resource_on_each_site),
            )
            for i in range(num_sites)
        }
        first_job = create_jobs(
            num_jobs=1,
            prefix="weird_job",
            resource_spec={"site0": {"gpu": 1}},
            deploy_map={"app": ["server", "site0"]},
            min_sites=1,
            required_sites=["site0"],
            meta={},
        )
        jobs = create_jobs(
            num_jobs=num_jobs,
            resource_spec={f"site{i}": {"gpu": 1} for i in range(num_sites)},
            deploy_map={"app": ["server"] + [f"site{i}" for i in range(num_sites)]},
            min_sites=num_sites,
            required_sites=[f"site{i}" for i in range(num_sites)],
            meta={},
        )
        if add_first_job:
            jobs = first_job + jobs
        servers = create_servers(server_num=1, sites=list(sites.values()))
        scheduler = DefaultJobScheduler(max_jobs=max_jobs_allow)
        submitted_jobs = list(jobs)
        results = []
        for i in range(10):
            with servers[0].new_context() as fl_ctx:
                job, dispatch_infos = scheduler.schedule_job(job_candidates=submitted_jobs, fl_ctx=fl_ctx)
                if job:
                    submitted_jobs.remove(job)
                    results.append(job)
                    for site_name, dispatch_info in dispatch_infos.items():
                        if site_name != "server":
                            sites[site_name].resource_manager.allocate_resources(
<<<<<<< HEAD
                                dispatch_info.resource_requirements, token=dispatch_info.token
=======
                                dispatch_info.resource_requirements, token=dispatch_info.token, fl_ctx=fl_ctx
>>>>>>> 39c247d3
                            )
        assert results == [jobs[0], jobs[1]]<|MERGE_RESOLUTION|>--- conflicted
+++ resolved
@@ -429,10 +429,6 @@
                     for site_name, dispatch_info in dispatch_infos.items():
                         if site_name != "server":
                             sites[site_name].resource_manager.allocate_resources(
-<<<<<<< HEAD
                                 dispatch_info.resource_requirements, token=dispatch_info.token
-=======
-                                dispatch_info.resource_requirements, token=dispatch_info.token, fl_ctx=fl_ctx
->>>>>>> 39c247d3
                             )
         assert results == [jobs[0], jobs[1]]