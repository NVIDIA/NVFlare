# Copyright (c) 2024, NVIDIA CORPORATION.  All rights reserved.
#
# Licensed under the Apache License, Version 2.0 (the "License");
# you may not use this file except in compliance with the License.
# You may obtain a copy of the License at
#
#     http://www.apache.org/licenses/LICENSE-2.0
#
# Unless required by applicable law or agreed to in writing, software
# distributed under the License is distributed on an "AS IS" BASIS,
# WITHOUT WARRANTIES OR CONDITIONS OF ANY KIND, either express or implied.
# See the License for the specific language governing permissions and
# limitations under the License.

import numpy as np
import pytest
import torch

from nvflare.apis.dxo import DXO, DataKind
from nvflare.apis.fl_context import FLContext
from nvflare.app_opt.pt.quantization.dequantizor import ModelDequantizor
from nvflare.app_opt.pt.quantization.quantizor import ModelQuantizor

TEST_CASES = [
    (
        {"a": np.array([1.0, 2.0, 3.0, 70000.0], dtype="float32")},
        "float16",
        {"a": np.array([1.0, 2.0, 3.0, 65504.0], dtype="float32")},
    ),
    # (
<<<<<<< HEAD
    #    {"a": np.array([1.0, 2.0, 3.0, 4.0], dtype="float32")},
    #    "blockwise8",
    #    {"a": np.array([0.99062496, 2.003125, 3.015625, 4.0], dtype="float32")},
=======
    #     {"a": np.array([1.0, 2.0, 3.0, 4.0], dtype="float32")},
    #     "blockwise8",
    #     {"a": np.array([0.99062496, 2.003125, 3.015625, 4.0], dtype="float32")},
>>>>>>> c859946a
    # ),
    (
        {"a": torch.tensor([1.0, 2.0, 3.0, 4000.0], dtype=torch.bfloat16)},
        "float16",
        {"a": torch.tensor([1.0, 2.0, 3.0, 4000.0], dtype=torch.bfloat16)},
    ),
    # (
<<<<<<< HEAD
    #    {"a": torch.tensor([1.0, 2.0, 3.0, 4.0], dtype=torch.float32)},
    #    "blockwise8",
    #    {"a": torch.tensor([0.99062496, 2.003125, 3.015625, 4.0], dtype=torch.float32)},
=======
    #     {"a": torch.tensor([1.0, 2.0, 3.0, 4.0], dtype=torch.float32)},
    #     "blockwise8",
    #     {"a": torch.tensor([0.99062496, 2.003125, 3.015625, 4.0], dtype=torch.float32)},
>>>>>>> c859946a
    # ),
]


class TestQuantization:
    @pytest.mark.parametrize("input_data, quantization_type, expected_data", TEST_CASES)
    def test_quantization(self, input_data, quantization_type, expected_data):
        dxo = DXO(
            data_kind=DataKind.WEIGHTS,
            data=input_data,
        )
        fl_ctx = FLContext()
        f_quant = ModelQuantizor(quantization_type=quantization_type)
        quant_dxo = f_quant.process_dxo(dxo, dxo.to_shareable(), fl_ctx)
        f_dequant = ModelDequantizor()
        dequant_dxo = f_dequant.process_dxo(quant_dxo, dxo.to_shareable(), fl_ctx)
        dequant_data = dequant_dxo.data
        for key in dequant_data.keys():
            dequant_array = dequant_data[key]
            expected_array = expected_data[key]
            # print the values
            print(f"dequant_array: {dequant_array}")
            print(f"expected_array: {expected_array}")
            if isinstance(dequant_array, torch.Tensor):
                assert torch.allclose(dequant_array, expected_array)
            else:
                assert np.allclose(dequant_array, expected_array)<|MERGE_RESOLUTION|>--- conflicted
+++ resolved
@@ -28,15 +28,9 @@
         {"a": np.array([1.0, 2.0, 3.0, 65504.0], dtype="float32")},
     ),
     # (
-<<<<<<< HEAD
-    #    {"a": np.array([1.0, 2.0, 3.0, 4.0], dtype="float32")},
-    #    "blockwise8",
-    #    {"a": np.array([0.99062496, 2.003125, 3.015625, 4.0], dtype="float32")},
-=======
     #     {"a": np.array([1.0, 2.0, 3.0, 4.0], dtype="float32")},
     #     "blockwise8",
     #     {"a": np.array([0.99062496, 2.003125, 3.015625, 4.0], dtype="float32")},
->>>>>>> c859946a
     # ),
     (
         {"a": torch.tensor([1.0, 2.0, 3.0, 4000.0], dtype=torch.bfloat16)},
@@ -44,15 +38,9 @@
         {"a": torch.tensor([1.0, 2.0, 3.0, 4000.0], dtype=torch.bfloat16)},
     ),
     # (
-<<<<<<< HEAD
-    #    {"a": torch.tensor([1.0, 2.0, 3.0, 4.0], dtype=torch.float32)},
-    #    "blockwise8",
-    #    {"a": torch.tensor([0.99062496, 2.003125, 3.015625, 4.0], dtype=torch.float32)},
-=======
     #     {"a": torch.tensor([1.0, 2.0, 3.0, 4.0], dtype=torch.float32)},
     #     "blockwise8",
     #     {"a": torch.tensor([0.99062496, 2.003125, 3.015625, 4.0], dtype=torch.float32)},
->>>>>>> c859946a
     # ),
 ]
 
