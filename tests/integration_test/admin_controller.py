--- conflicted
+++ resolved
@@ -44,11 +44,7 @@
         self.admin_api: FLAdminAPI = FLAdminAPI(
             upload_dir=self.jobs_root_dir,
             download_dir=self.jobs_root_dir,
-<<<<<<< HEAD
             overseer_agent=overseer_agent,
-=======
-            overseer_agent=DummyOverseerAgent(sp_end_point="localhost:8002:8003"),
->>>>>>> be0a6303
             poc=True,
             debug=False,
             user_name="admin",
