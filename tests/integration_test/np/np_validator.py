# Copyright (c) 2021-2022, NVIDIA CORPORATION.  All rights reserved.
#
# Licensed under the Apache License, Version 2.0 (the "License");
# you may not use this file except in compliance with the License.
# You may obtain a copy of the License at
#
#     http://www.apache.org/licenses/LICENSE-2.0
#
# Unless required by applicable law or agreed to in writing, software
# distributed under the License is distributed on an "AS IS" BASIS,
# WITHOUT WARRANTIES OR CONDITIONS OF ANY KIND, either express or implied.
# See the License for the specific language governing permissions and
# limitations under the License.

import logging
import time

import numpy as np

from nvflare.apis.dxo import DXO, DataKind, from_shareable
from nvflare.apis.executor import Executor
from nvflare.apis.fl_constant import ReturnCode
from nvflare.apis.fl_context import FLContext
from nvflare.apis.shareable import Shareable, make_reply
from nvflare.apis.signal import Signal
from nvflare.app_common.app_constant import AppConstants

from .constants import NPConstants


def _abort_execution() -> Shareable:
    """Abort execution. This is used if abort_signal is triggered. Users should
    make sure they abort any running processes here.

    Returns:
        Shareable: Shareable with return_code.
    """
    shareable = Shareable()
    shareable.set_return_code(ReturnCode.EXECUTION_EXCEPTION)
    return shareable


class NPValidator(Executor):
    def __init__(
        self,
        epsilon=1,
        sleep_time=0,
        validate_task_name=AppConstants.TASK_VALIDATION,
    ):
        # Init functions of components should be very minimal. Init
        # is called when json is read. A big init will cause json loading to halt
        # for long time.
        super().__init__()

        self.logger = logging.getLogger("NPValidator")
        self._random_epsilon = epsilon
        self._sleep_time = sleep_time
        self._validate_task_name = validate_task_name

    def handle_event(self, event_type: str, fl_ctx: FLContext):
        # if event_type == EventType.START_RUN:
        #     Create all major components here. This is a simple app that doesn't need any components.
        # elif event_type == EventType.END_RUN:
        #     # Clean up resources (closing files, joining threads, removing dirs etc)
        pass

    def execute(
        self,
        task_name: str,
        shareable: Shareable,
        fl_ctx: FLContext,
        abort_signal: Signal,
    ) -> Shareable:
        # Any long tasks should check abort_signal regularly. Otherwise abort client
        # will not work.
        count, interval = 0, 0.5
        while count < self._sleep_time:
            if abort_signal.triggered:
<<<<<<< HEAD
                return _abort_execution()
=======
                return make_reply(ReturnCode.TASK_ABORTED)
>>>>>>> 934abf18
            time.sleep(interval)
            count += interval

        if task_name == self._validate_task_name:
            try:
<<<<<<< HEAD
                model_dxo = from_shareable(shareable)
            except Exception as e:
                self.log_error(fl_ctx, f"Unable to extract model dxo from shareable. Exception: {e.__str__()}")
                shareable.set_return_code(ReturnCode.EXECUTION_EXCEPTION)
                return shareable

            # Get model from shareable. data_kind must be WEIGHTS.
            if model_dxo.data and model_dxo.data_kind == DataKind.WEIGHTS:
                model = model_dxo.data
            else:
                self.log_error(
                    fl_ctx, "Model DXO doesn't have data or is not of type DataKind.WEIGHTS. Unable to validate."
                )
                shareable.set_return_code(ReturnCode.EXECUTION_EXCEPTION)
                return shareable

            # The workflow provides MODEL_OWNER information in the shareable header.
            model_name = shareable.get_header(AppConstants.MODEL_OWNER, "?")

            # Print properties.
            self.log_info(fl_ctx, f"Model: \n{model}")
            self.log_info(fl_ctx, f"Task name: {task_name}")
            self.log_info(fl_ctx, f"Client identity: {fl_ctx.get_identity_name()}")
            self.log_info(fl_ctx, f"Validating model from {model_name}.")

            # Check abort signal regularly.
            if abort_signal.triggered:
                return _abort_execution()

            # Check if key exists in model
            if NPConstants.NUMPY_KEY not in model:
                self.log_error(fl_ctx, "numpy_key not in model. Unable to validate.")
                shareable.set_return_code(ReturnCode.EXECUTION_EXCEPTION)
                return shareable

            # Do some dummy validation.
            random_epsilon = np.random.random()
            self.log_info(fl_ctx, f"Adding random epsilon {random_epsilon} in validation.")
            val_results = {}
            np_data = model[NPConstants.NUMPY_KEY]
            np_data = np.sum(np_data / np.max(np_data))
            val_results["accuracy"] = np_data + random_epsilon

            # Check abort signal regularly.
            if abort_signal.triggered:
                return _abort_execution()

            self.log_info(fl_ctx, f"Validation result: {val_results}")

            # Create DXO for metrics and return shareable.
            metric_dxo = DXO(data_kind=DataKind.METRICS, data=val_results)
            return metric_dxo.to_shareable()

        else:
            shareable = Shareable()
            shareable.set_return_code(ReturnCode.EXECUTION_EXCEPTION)
            return shareable
=======
                # First we extract DXO from the shareable.
                try:
                    model_dxo = from_shareable(shareable)
                except Exception as e:
                    self.log_error(fl_ctx, f"Unable to extract model dxo from shareable. Exception: {e.__str__()}")
                    return make_reply(ReturnCode.BAD_TASK_DATA)

                # Get model from shareable. data_kind must be WEIGHTS.
                if model_dxo.data and model_dxo.data_kind == DataKind.WEIGHTS:
                    model = model_dxo.data
                else:
                    self.log_error(
                        fl_ctx,
                        "Model DXO doesn't have data or is not of type DataKind.WEIGHTS. Unable to validate."
                    )
                    return make_reply(ReturnCode.BAD_TASK_DATA)

                # Check if key exists in model
                if NPConstants.NUMPY_KEY not in model:
                    self.log_error(fl_ctx, "numpy_key not in model. Unable to validate.")
                    return make_reply(ReturnCode.BAD_TASK_DATA)

                # The workflow provides MODEL_OWNER information in the shareable header.
                model_name = shareable.get_header(AppConstants.MODEL_OWNER, "?")

                # Print properties.
                self.log_info(fl_ctx, f"Model: \n{model}")
                self.log_info(fl_ctx, f"Task name: {task_name}")
                self.log_info(fl_ctx, f"Client identity: {fl_ctx.get_identity_name()}")
                self.log_info(fl_ctx, f"Validating model from {model_name}.")

                # Check abort signal regularly.
                if abort_signal.triggered:
                    return make_reply(ReturnCode.TASK_ABORTED)

                # Do some dummy validation.
                random_epsilon = np.random.random()
                self.log_info(fl_ctx, f"Adding random epsilon {random_epsilon} in validation.")
                val_results = {}
                np_data = model[NPConstants.NUMPY_KEY]
                np_data = np.sum(np_data / np.max(np_data))
                val_results["accuracy"] = np_data + random_epsilon

                # Check abort signal regularly.
                if abort_signal.triggered:
                    return make_reply(ReturnCode.TASK_ABORTED)

                self.log_info(fl_ctx, f"Validation result: {val_results}")

                # Create DXO for metrics and return shareable.
                metric_dxo = DXO(data_kind=DataKind.METRICS, data=val_results)
                return metric_dxo.to_shareable()
            except:
                self.log_exception(fl_ctx, "Exception in NPValidator execute.")
                return make_reply(ReturnCode.EXECUTION_EXCEPTION)
        else:
            return make_reply(ReturnCode.TASK_UNKNOWN)
>>>>>>> 934abf18
<|MERGE_RESOLUTION|>--- conflicted
+++ resolved
@@ -76,75 +76,12 @@
         count, interval = 0, 0.5
         while count < self._sleep_time:
             if abort_signal.triggered:
-<<<<<<< HEAD
-                return _abort_execution()
-=======
                 return make_reply(ReturnCode.TASK_ABORTED)
->>>>>>> 934abf18
             time.sleep(interval)
             count += interval
 
         if task_name == self._validate_task_name:
             try:
-<<<<<<< HEAD
-                model_dxo = from_shareable(shareable)
-            except Exception as e:
-                self.log_error(fl_ctx, f"Unable to extract model dxo from shareable. Exception: {e.__str__()}")
-                shareable.set_return_code(ReturnCode.EXECUTION_EXCEPTION)
-                return shareable
-
-            # Get model from shareable. data_kind must be WEIGHTS.
-            if model_dxo.data and model_dxo.data_kind == DataKind.WEIGHTS:
-                model = model_dxo.data
-            else:
-                self.log_error(
-                    fl_ctx, "Model DXO doesn't have data or is not of type DataKind.WEIGHTS. Unable to validate."
-                )
-                shareable.set_return_code(ReturnCode.EXECUTION_EXCEPTION)
-                return shareable
-
-            # The workflow provides MODEL_OWNER information in the shareable header.
-            model_name = shareable.get_header(AppConstants.MODEL_OWNER, "?")
-
-            # Print properties.
-            self.log_info(fl_ctx, f"Model: \n{model}")
-            self.log_info(fl_ctx, f"Task name: {task_name}")
-            self.log_info(fl_ctx, f"Client identity: {fl_ctx.get_identity_name()}")
-            self.log_info(fl_ctx, f"Validating model from {model_name}.")
-
-            # Check abort signal regularly.
-            if abort_signal.triggered:
-                return _abort_execution()
-
-            # Check if key exists in model
-            if NPConstants.NUMPY_KEY not in model:
-                self.log_error(fl_ctx, "numpy_key not in model. Unable to validate.")
-                shareable.set_return_code(ReturnCode.EXECUTION_EXCEPTION)
-                return shareable
-
-            # Do some dummy validation.
-            random_epsilon = np.random.random()
-            self.log_info(fl_ctx, f"Adding random epsilon {random_epsilon} in validation.")
-            val_results = {}
-            np_data = model[NPConstants.NUMPY_KEY]
-            np_data = np.sum(np_data / np.max(np_data))
-            val_results["accuracy"] = np_data + random_epsilon
-
-            # Check abort signal regularly.
-            if abort_signal.triggered:
-                return _abort_execution()
-
-            self.log_info(fl_ctx, f"Validation result: {val_results}")
-
-            # Create DXO for metrics and return shareable.
-            metric_dxo = DXO(data_kind=DataKind.METRICS, data=val_results)
-            return metric_dxo.to_shareable()
-
-        else:
-            shareable = Shareable()
-            shareable.set_return_code(ReturnCode.EXECUTION_EXCEPTION)
-            return shareable
-=======
                 # First we extract DXO from the shareable.
                 try:
                     model_dxo = from_shareable(shareable)
@@ -201,5 +138,4 @@
                 self.log_exception(fl_ctx, "Exception in NPValidator execute.")
                 return make_reply(ReturnCode.EXECUTION_EXCEPTION)
         else:
-            return make_reply(ReturnCode.TASK_UNKNOWN)
->>>>>>> 934abf18
+            return make_reply(ReturnCode.TASK_UNKNOWN)